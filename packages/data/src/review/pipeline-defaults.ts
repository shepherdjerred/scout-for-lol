/**
 * Default configurations and system prompts for the unified AI review pipeline
 *
 * This module contains all the default values that can be overridden by callers.
 */

<<<<<<< HEAD
import type { PipelineStagesConfig, ModelConfig, StageConfig, ImageGenerationStageConfig } from "./pipeline-types.ts";
import { selectRandomStyle } from "@scout-for-lol/data/review/art-styles";
=======
import type {
  PipelineStagesConfig,
  ModelConfig,
  StageConfig,
  ImageGenerationStageConfig,
  ReviewTextStageConfig,
} from "./pipeline-types.ts";
import { selectRandomStyle } from "@scout-for-lol/data/review/art-styles.ts";
>>>>>>> e2ce9830

// Import system prompts from TXT files (using ?raw for Vite to return content, not URL)
import TIMELINE_SUMMARY_SYSTEM_PROMPT_RAW from "./prompts/system/1b-timeline-summary.txt?raw";
import MATCH_SUMMARY_SYSTEM_PROMPT_RAW from "./prompts/system/1a-match-summary.txt?raw";
import REVIEW_TEXT_SYSTEM_PROMPT_RAW from "./prompts/system/2-review-text.txt?raw";
import IMAGE_DESCRIPTION_SYSTEM_PROMPT_RAW from "./prompts/system/3-image-description.txt?raw";

// Import user prompts from TXT files (using ?raw for Vite to return content, not URL)
import TIMELINE_SUMMARY_USER_PROMPT_RAW from "./prompts/user/1b-timeline-summary.txt?raw";
import MATCH_SUMMARY_USER_PROMPT_RAW from "./prompts/user/1a-match-summary.txt?raw";
import REVIEW_TEXT_USER_PROMPT_RAW from "./prompts/user/2-review-text.txt?raw";
import IMAGE_DESCRIPTION_USER_PROMPT_RAW from "./prompts/user/3-image-description.txt?raw";
import IMAGE_GENERATION_USER_PROMPT_RAW from "./prompts/user/4-image-generation.txt?raw";

// ============================================================================
// System Prompts
// ============================================================================

/**
 * System prompt for Stage 1a: Timeline Summary
 *
 * Summarizes curated timeline data (kills, objectives, towers, gold snapshots)
 * into a concise narrative of how the game unfolded.
 */
export const TIMELINE_SUMMARY_SYSTEM_PROMPT = TIMELINE_SUMMARY_SYSTEM_PROMPT_RAW.trim();

/**
 * System prompt for Stage 1b: Match Summary
 *
 * Summarizes match data for a single player's performance.
 * Output is factual and will be used by the personality reviewer.
 */
// TODO: include the lane context in the system prompt
export const MATCH_SUMMARY_SYSTEM_PROMPT = MATCH_SUMMARY_SYSTEM_PROMPT_RAW.trim();

/**
 * System prompt for Stage 2: Review Text
 *
 * Uses the personality instructions, style card, and lane context
 * to guide the review generation.
 */
export const REVIEW_TEXT_SYSTEM_PROMPT = REVIEW_TEXT_SYSTEM_PROMPT_RAW.trim();

/**
 * System prompt for Stage 3: Image Description
 *
 * Turns a review into a vivid image concept for Gemini to generate.
 */
export const IMAGE_DESCRIPTION_SYSTEM_PROMPT = IMAGE_DESCRIPTION_SYSTEM_PROMPT_RAW.trim();

// ============================================================================
// User Prompts (Templates with variables)
// See prompt-variables.ts for variable documentation
// ============================================================================

export const TIMELINE_SUMMARY_USER_PROMPT = TIMELINE_SUMMARY_USER_PROMPT_RAW.trim();
export const MATCH_SUMMARY_USER_PROMPT = MATCH_SUMMARY_USER_PROMPT_RAW.trim();
export const REVIEW_TEXT_USER_PROMPT = REVIEW_TEXT_USER_PROMPT_RAW.trim();
export const IMAGE_DESCRIPTION_USER_PROMPT = IMAGE_DESCRIPTION_USER_PROMPT_RAW.trim();
export const IMAGE_GENERATION_USER_PROMPT = IMAGE_GENERATION_USER_PROMPT_RAW.trim();

// ============================================================================
// Default Model Configurations
// ============================================================================

/**
 * Default model config for timeline summary (Stage 1a)
 *
 * Uses gpt-5-mini (200k context) which handles large timeline data well.
 * The full raw timeline from Riot API can be 100k+ tokens (one frame per minute with
 * 10 participants' detailed stats + hundreds of events).
 */
export const DEFAULT_TIMELINE_SUMMARY_MODEL: ModelConfig = {
  model: "gpt-5-mini",
  maxTokens: 6000,
  temperature: 0.3,
};

/**
 * Default model config for match summary (Stage 1b)
 *
 * Uses gpt-5-mini (200k context) which handles large match data well.
 * The full raw match from Riot API can be 100k+ tokens (10 players × 150+ fields each,
 * including challenges, perks, missions).
 */
export const DEFAULT_MATCH_SUMMARY_MODEL: ModelConfig = {
  model: "gpt-5-mini",
  maxTokens: 6000,
  temperature: 0.4,
};

/**
 * Default model config for review text (Stage 2)
 */
export const DEFAULT_REVIEW_TEXT_MODEL: ModelConfig = {
  model: "gpt-5.1",
  maxTokens: 3000,
};

/**
 * Default model config for image description (Stage 3)
 */
export const DEFAULT_IMAGE_DESCRIPTION_MODEL: ModelConfig = {
  model: "gpt-5.1",
  maxTokens: 1800,
  temperature: 0.8,
};

/**
 * Default model for image generation (Stage 4)
 */
export const DEFAULT_IMAGE_GENERATION_MODEL = "gemini-3-pro-image-preview";

/**
 * Default timeout for image generation (Stage 4)
 */
export const DEFAULT_IMAGE_GENERATION_TIMEOUT_MS = 60_000;

// ============================================================================
// Default Stage Configurations
// ============================================================================

/**
 * Default configuration for timeline summary stage
 */
const DEFAULT_TIMELINE_SUMMARY_STAGE: StageConfig = {
  enabled: true,
  model: DEFAULT_TIMELINE_SUMMARY_MODEL,
  systemPrompt: TIMELINE_SUMMARY_SYSTEM_PROMPT,
  userPrompt: TIMELINE_SUMMARY_USER_PROMPT,
};

/**
 * Default configuration for match summary stage
 */
const DEFAULT_MATCH_SUMMARY_STAGE: StageConfig = {
  enabled: true,
  model: DEFAULT_MATCH_SUMMARY_MODEL,
  systemPrompt: MATCH_SUMMARY_SYSTEM_PROMPT,
  userPrompt: MATCH_SUMMARY_USER_PROMPT,
};

/**
 * Default configuration for image description stage
 */
const DEFAULT_IMAGE_DESCRIPTION_STAGE: StageConfig = {
  enabled: true,
  model: DEFAULT_IMAGE_DESCRIPTION_MODEL,
  systemPrompt: IMAGE_DESCRIPTION_SYSTEM_PROMPT,
  userPrompt: IMAGE_DESCRIPTION_USER_PROMPT,
};

/**
 * Default configuration for review text stage
 */
const DEFAULT_REVIEW_TEXT_STAGE: ReviewTextStageConfig = {
  model: DEFAULT_REVIEW_TEXT_MODEL,
  systemPrompt: REVIEW_TEXT_SYSTEM_PROMPT,
  userPrompt: REVIEW_TEXT_USER_PROMPT,
};

/**
 * Create default configuration for image generation stage
 * Selects a random art style for each call
 */
function createDefaultImageGenerationStage(): ImageGenerationStageConfig {
  return {
    enabled: true,
    model: DEFAULT_IMAGE_GENERATION_MODEL,
    timeoutMs: DEFAULT_IMAGE_GENERATION_TIMEOUT_MS,
    artStyle: selectRandomStyle(),
    userPrompt: IMAGE_GENERATION_USER_PROMPT,
  };
}

/**
 * Create complete default stage configurations
 *
 * Returns a new config each time to ensure fresh random art style selection.
 * Use this instead of a constant to get proper per-generation randomization.
 */
export function getDefaultStageConfigs(): PipelineStagesConfig {
  return {
    timelineSummary: DEFAULT_TIMELINE_SUMMARY_STAGE,
    matchSummary: DEFAULT_MATCH_SUMMARY_STAGE,
    reviewText: DEFAULT_REVIEW_TEXT_STAGE,
    imageDescription: DEFAULT_IMAGE_DESCRIPTION_STAGE,
    imageGeneration: createDefaultImageGenerationStage(),
  };
}

/**
 * @deprecated Use getDefaultStageConfigs() instead to get fresh random art style per generation
 */
export const DEFAULT_STAGE_CONFIGS: PipelineStagesConfig = {
  timelineSummary: DEFAULT_TIMELINE_SUMMARY_STAGE,
  matchSummary: DEFAULT_MATCH_SUMMARY_STAGE,
  reviewText: DEFAULT_REVIEW_TEXT_STAGE,
  imageDescription: DEFAULT_IMAGE_DESCRIPTION_STAGE,
  imageGeneration: createDefaultImageGenerationStage(),
};

// ============================================================================
// Helper Functions
// ============================================================================

/**
 * Create stage configs with custom overrides
 *
 * Merges custom overrides with defaults, allowing partial overrides.
 * Selects a fresh random art style if not provided in overrides.
 */
export function createStageConfigs(overrides?: Partial<PipelineStagesConfig>): PipelineStagesConfig {
  const defaultImageGeneration = createDefaultImageGenerationStage();

  if (!overrides) {
    return {
      timelineSummary: DEFAULT_TIMELINE_SUMMARY_STAGE,
      matchSummary: DEFAULT_MATCH_SUMMARY_STAGE,
      reviewText: DEFAULT_REVIEW_TEXT_STAGE,
      imageDescription: DEFAULT_IMAGE_DESCRIPTION_STAGE,
      imageGeneration: defaultImageGeneration,
    };
  }

  return {
    timelineSummary: {
      ...DEFAULT_TIMELINE_SUMMARY_STAGE,
      ...overrides.timelineSummary,
      model: {
        ...DEFAULT_TIMELINE_SUMMARY_MODEL,
        ...overrides.timelineSummary?.model,
      },
    },
    matchSummary: {
      ...DEFAULT_MATCH_SUMMARY_STAGE,
      ...overrides.matchSummary,
      model: {
        ...DEFAULT_MATCH_SUMMARY_MODEL,
        ...overrides.matchSummary?.model,
      },
    },
    reviewText: {
      ...DEFAULT_REVIEW_TEXT_STAGE,
      ...overrides.reviewText,
      model: {
        ...DEFAULT_REVIEW_TEXT_MODEL,
        ...overrides.reviewText?.model,
      },
    },
    imageDescription: {
      ...DEFAULT_IMAGE_DESCRIPTION_STAGE,
      ...overrides.imageDescription,
      model: {
        ...DEFAULT_IMAGE_DESCRIPTION_MODEL,
        ...overrides.imageDescription?.model,
      },
    },
    imageGeneration: {
      ...defaultImageGeneration,
      ...overrides.imageGeneration,
    },
  };
}<|MERGE_RESOLUTION|>--- conflicted
+++ resolved
@@ -4,10 +4,6 @@
  * This module contains all the default values that can be overridden by callers.
  */
 
-<<<<<<< HEAD
-import type { PipelineStagesConfig, ModelConfig, StageConfig, ImageGenerationStageConfig } from "./pipeline-types.ts";
-import { selectRandomStyle } from "@scout-for-lol/data/review/art-styles";
-=======
 import type {
   PipelineStagesConfig,
   ModelConfig,
@@ -16,7 +12,6 @@
   ReviewTextStageConfig,
 } from "./pipeline-types.ts";
 import { selectRandomStyle } from "@scout-for-lol/data/review/art-styles.ts";
->>>>>>> e2ce9830
 
 // Import system prompts from TXT files (using ?raw for Vite to return content, not URL)
 import TIMELINE_SUMMARY_SYSTEM_PROMPT_RAW from "./prompts/system/1b-timeline-summary.txt?raw";
