/**
 * Chat completion parameters - extracted to avoid dependency on concrete OpenAI types
 */
export type ChatCompletionCreateParams = {
  model: string;
  messages: { role: "system" | "user" | "assistant"; content: string }[];
  max_completion_tokens: number;
  temperature?: number;
  top_p?: number;
};

<<<<<<< HEAD
const OpenAIChatCompletionChoiceSchema = z.object({
  message: z.object({
    content: z.string().nullable(),
  }),
});

const OpenAIChatCompletionUsageSchema = z
  .object({
    prompt_tokens: z.number().optional(),
    completion_tokens: z.number().optional(),
  })
  .loose();

const OpenAIChatCompletionSchema = z
  .object({
    choices: z.array(OpenAIChatCompletionChoiceSchema),
    usage: OpenAIChatCompletionUsageSchema.optional(),
  })
  .loose();

const GeminiImagePartSchema = z
  .object({
    inlineData: z.object({
      data: z.string(),
    }),
  })
  .loose();

const GeminiResponseSchema = z
  .object({
    response: z.object({
      candidates: z.array(
        z.object({
          content: z.object({
            parts: z.array(GeminiImagePartSchema),
          }),
        }),
      ),
    }),
  })
  .loose();

/**
 * Personality type (from prompts module)
 */
export type Personality = {
  metadata: {
    name: string;
    description: string;
    favoriteChampions: string[];
    favoriteLanes: string[];
  };
  instructions: string;
  filename?: string;
};

/**
 * Player metadata type
 */
export type PlayerMetadata = {
  description: string;
  favoriteChampions: string[];
  favoriteLanes: string[];
};

/**
 * Curated match data type (from curator module)
 */
export type CuratedMatchData = {
  gameInfo: {
    gameDuration: number;
    gameMode: string;
    queueId: number;
  };
  participants: unknown[]; // Full type in curator module
};

=======
>>>>>>> 704e34df
/**
 * Review text generation metadata
 */
export type ReviewTextMetadata = {
  textTokensPrompt?: number | undefined;
  textTokensCompletion?: number | undefined;
  textDurationMs: number;
  selectedPersonality?: string | undefined;
  reviewerName: string;
  playerName: string;
  systemPrompt: string;
  userPrompt: string;
  openaiRequestParams?: ChatCompletionCreateParams | undefined;
};

/**
 * Review image generation metadata
 */
export type ReviewImageMetadata = {
  imageDurationMs: number;
  geminiPrompt?: string | undefined;
  geminiModel?: string | undefined;
};<|MERGE_RESOLUTION|>--- conflicted
+++ resolved
@@ -9,86 +9,6 @@
   top_p?: number;
 };
 
-<<<<<<< HEAD
-const OpenAIChatCompletionChoiceSchema = z.object({
-  message: z.object({
-    content: z.string().nullable(),
-  }),
-});
-
-const OpenAIChatCompletionUsageSchema = z
-  .object({
-    prompt_tokens: z.number().optional(),
-    completion_tokens: z.number().optional(),
-  })
-  .loose();
-
-const OpenAIChatCompletionSchema = z
-  .object({
-    choices: z.array(OpenAIChatCompletionChoiceSchema),
-    usage: OpenAIChatCompletionUsageSchema.optional(),
-  })
-  .loose();
-
-const GeminiImagePartSchema = z
-  .object({
-    inlineData: z.object({
-      data: z.string(),
-    }),
-  })
-  .loose();
-
-const GeminiResponseSchema = z
-  .object({
-    response: z.object({
-      candidates: z.array(
-        z.object({
-          content: z.object({
-            parts: z.array(GeminiImagePartSchema),
-          }),
-        }),
-      ),
-    }),
-  })
-  .loose();
-
-/**
- * Personality type (from prompts module)
- */
-export type Personality = {
-  metadata: {
-    name: string;
-    description: string;
-    favoriteChampions: string[];
-    favoriteLanes: string[];
-  };
-  instructions: string;
-  filename?: string;
-};
-
-/**
- * Player metadata type
- */
-export type PlayerMetadata = {
-  description: string;
-  favoriteChampions: string[];
-  favoriteLanes: string[];
-};
-
-/**
- * Curated match data type (from curator module)
- */
-export type CuratedMatchData = {
-  gameInfo: {
-    gameDuration: number;
-    gameMode: string;
-    queueId: number;
-  };
-  participants: unknown[]; // Full type in curator module
-};
-
-=======
->>>>>>> 704e34df
 /**
  * Review text generation metadata
  */
