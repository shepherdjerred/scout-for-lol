--- conflicted
+++ resolved
@@ -153,21 +153,10 @@
       artStyle: stages.imageGeneration.artStyle.description,
       client: clients.openai,
       model: stages.imageDescription.model,
-<<<<<<< HEAD
       systemPrompt: stages.imageDescription.systemPrompt,
       userPrompt: stages.imageDescription.userPrompt,
+      imagePrompts,
     });
-=======
-    };
-    if (stages.imageDescription.systemPrompt !== undefined) {
-      params.systemPromptOverride = stages.imageDescription.systemPrompt;
-    }
-    if (imagePrompts !== undefined && imagePrompts.length > 0) {
-      params.imagePrompts = imagePrompts;
-    }
-
-    const result = await generateImageDescription(params);
->>>>>>> 8f3365e7
     traces.imageDescription = result.trace;
     intermediate.imageDescriptionText = result.text;
     if (result.selectedImagePrompts.length > 0) {
