--- conflicted
+++ resolved
@@ -157,19 +157,6 @@
 }
 
 /**
-<<<<<<< HEAD
- * Build queue context text based on the queue type
- * Provides additional context for competitive game modes like Clash
- */
-export function buildQueueContext(queueType: string | undefined): string {
-  if (queueType === "clash") {
-    return "This is a CLASH game - a competitive tournament mode where teams sign up in advance and play bracket-style matches. Clash games are typically more serious and strategic than regular games, with coordinated team compositions and communication. The stakes feel higher and players often try harder.";
-  }
-  if (queueType === "aram clash") {
-    return "This is an ARAM CLASH game - a competitive ARAM tournament where teams play All Random All Mid in bracket-style matches. Like regular Clash, these games are more competitive and coordinated than normal ARAM games, with players taking the random champion assignments more seriously.";
-  }
-  return "";
-=======
  * Build context for flex queue matches with special messaging based on party size
  */
 function buildFlexQueueContext(
@@ -226,7 +213,20 @@
     return "";
   }
   return `Their friends ${friendDescriptions.join(", ")} and ${lastFriend} were also in this flex queue match.`;
->>>>>>> 270902e4
+}
+
+/**
+ * Build queue context text based on the queue type
+ * Provides additional context for competitive game modes like Clash
+ */
+export function buildQueueContext(queueType: string | undefined): string {
+  if (queueType === "clash") {
+    return "This is a CLASH game - a competitive tournament mode where teams sign up in advance and play bracket-style matches. Clash games are typically more serious and strategic than regular games, with coordinated team compositions and communication. The stakes feel higher and players often try harder.";
+  }
+  if (queueType === "aram clash") {
+    return "This is an ARAM CLASH game - a competitive ARAM tournament where teams play All Random All Mid in bracket-style matches. Like regular Clash, these games are more competitive and coordinated than normal ARAM games, with players taking the random champion assignments more seriously.";
+  }
+  return "";
 }
 
 export function buildPromptVariables(params: {
