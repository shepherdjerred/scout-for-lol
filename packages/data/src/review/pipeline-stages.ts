--- conflicted
+++ resolved
@@ -11,13 +11,7 @@
 import type { OpenAIClient, ModelConfig, StageTrace, ImageGenerationTrace } from "./pipeline-types.ts";
 import type { Personality } from "./prompts.ts";
 import type { ArtStyle } from "@scout-for-lol/data/review/art-categories.ts";
-<<<<<<< HEAD
-import { replaceTemplateVariables } from "./prompts.ts";
-=======
-import { getStageSystemPrompt } from "./pipeline-defaults.ts";
-import { generateImagePrompt } from "./image-prompt.ts";
 import { replaceTemplateVariables, selectRandomImagePrompts } from "./prompts.ts";
->>>>>>> 8f3365e7
 import { buildPromptVariables, extractMatchData } from "./generator-helpers.ts";
 import { enrichTimelineData } from "./timeline-enricher.ts";
 import type { GoogleGenerativeAI } from "@google/generative-ai";
@@ -370,30 +364,20 @@
   artStyle: string;
   client: OpenAIClient;
   model: ModelConfig;
-<<<<<<< HEAD
   systemPrompt: string;
   userPrompt: string;
-}): Promise<{ text: string; trace: StageTrace }> {
-  const { reviewText, artStyle, client, model, systemPrompt, userPrompt: userPromptTemplate } = params;
+  imagePrompts?: string[] | undefined;
+}): Promise<{ text: string; trace: StageTrace; selectedImagePrompts: string[] }> {
+  const { reviewText, artStyle, client, model, systemPrompt, userPrompt: userPromptTemplate, imagePrompts } = params;
+
+  // Select 2-3 random image prompts from personality
+  const selectedImagePrompts = selectRandomImagePrompts(imagePrompts);
+  const imageInspirations = buildImageInspirationsSection(selectedImagePrompts);
 
   const userPrompt = replacePromptVariables(userPromptTemplate, {
     REVIEW_TEXT: reviewText,
     ART_STYLE: artStyle,
-=======
-  systemPromptOverride?: string | undefined;
-  imagePrompts?: string[] | undefined;
-}): Promise<{ text: string; trace: StageTrace; selectedImagePrompts: string[] }> {
-  const { reviewText, client, model, systemPromptOverride, imagePrompts } = params;
-
-  // Select 2-3 random image prompts from personality
-  const selectedImagePrompts = selectRandomImagePrompts(imagePrompts);
-
-  const systemPrompt = getStageSystemPrompt("imageDescription", systemPromptOverride);
-  const imageInspirations = buildImageInspirationsSection(selectedImagePrompts);
-  const userPrompt = replacePromptVariables(IMAGE_DESCRIPTION_USER_PROMPT_TEMPLATE, {
-    REVIEW_TEXT: reviewText,
     IMAGE_INSPIRATIONS: imageInspirations,
->>>>>>> 8f3365e7
   });
 
   const { text, trace } = await callOpenAI({
