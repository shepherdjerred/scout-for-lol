--- conflicted
+++ resolved
@@ -95,15 +95,11 @@
 export * from "./data-dragon/summoner.ts";
 export * from "./data-dragon/item.ts";
 export * from "./data-dragon/runes.ts";
-<<<<<<< HEAD
 export { getChampionInfo, getChampionList } from "./data-dragon/champion.ts";
+export { arenaAugmentCache, getCachedArenaAugmentById } from "./data-dragon/arena-augments.ts";
 
 // Sound pack exports
 export * from "./sound-pack/index.ts";
-=======
-export { getChampionInfo } from "./data-dragon/champion.ts";
-export { arenaAugmentCache, getCachedArenaAugmentById } from "./data-dragon/arena-augments.ts";
->>>>>>> e2ce9830
 export {
   // URL getters (synchronous, for browser/frontend use)
   getChampionImageUrl,
