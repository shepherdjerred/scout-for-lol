import { test, expect } from "bun:test";
import { arenaMatchToSvg } from "@scout-for-lol/report/html/arena/index.tsx";
import { ArenaMatchSchema } from "@scout-for-lol/data";
import { svgToPng } from "@scout-for-lol/report/html/index.tsx";

const currentDir = new URL(".", import.meta.url).pathname;

const RAW_FILE_PATHS = [`${currentDir}testdata/1.json`, `${currentDir}testdata/2.json`];

for (const path of RAW_FILE_PATHS) {
  const fileNameOrUndefined = path.split("/").pop();
  if (!fileNameOrUndefined) {
    throw new Error("fileName is undefined");
  }
  const fileName: string = fileNameOrUndefined;
  const testName = `arena real data renders image for ${fileName}`;
<<<<<<< HEAD
  test(
    testName,
    async () => {
      const match = (await Bun.file(path).json()) as unknown;
      const svg = await arenaMatchToSvg(ArenaMatchSchema.parse(match));
      const png = await svgToPng(svg);
      expect(svg.length).toBeGreaterThan(1024); // basic sanity check
      const outputFileName: string = path.split("/").pop()?.replace(".json", ".png") ?? "arena_real.png";
      await Bun.write(new URL(`__snapshots__/${outputFileName}`, import.meta.url), png);

      // Hash the SVG for snapshot comparison instead of storing the full content
      const svgHash = hashSvg(svg);
      expect(svgHash).toMatchSnapshot();
    },
    { timeout: 10000 },
  ); // Increased timeout for complex SVG rendering
=======
  test(testName, async () => {
    const match = (await Bun.file(path).json()) as unknown;
    const svg = await arenaMatchToSvg(ArenaMatchSchema.parse(match));
    const png = await svgToPng(svg);
    // Basic sanity checks - SVG hash comparison removed because it's
    // non-deterministic across different environments (font rendering, etc.)
    expect(svg.length).toBeGreaterThan(1024);
    expect(png.byteLength).toBeGreaterThan(1024);
    const outputFileName: string = path.split("/").pop()?.replace(".json", ".png") ?? "arena_real.png";
    await Bun.write(new URL(`__snapshots__/${outputFileName}`, import.meta.url), png);
  });
>>>>>>> 7aae7bc7
}<|MERGE_RESOLUTION|>--- conflicted
+++ resolved
@@ -14,24 +14,6 @@
   }
   const fileName: string = fileNameOrUndefined;
   const testName = `arena real data renders image for ${fileName}`;
-<<<<<<< HEAD
-  test(
-    testName,
-    async () => {
-      const match = (await Bun.file(path).json()) as unknown;
-      const svg = await arenaMatchToSvg(ArenaMatchSchema.parse(match));
-      const png = await svgToPng(svg);
-      expect(svg.length).toBeGreaterThan(1024); // basic sanity check
-      const outputFileName: string = path.split("/").pop()?.replace(".json", ".png") ?? "arena_real.png";
-      await Bun.write(new URL(`__snapshots__/${outputFileName}`, import.meta.url), png);
-
-      // Hash the SVG for snapshot comparison instead of storing the full content
-      const svgHash = hashSvg(svg);
-      expect(svgHash).toMatchSnapshot();
-    },
-    { timeout: 10000 },
-  ); // Increased timeout for complex SVG rendering
-=======
   test(testName, async () => {
     const match = (await Bun.file(path).json()) as unknown;
     const svg = await arenaMatchToSvg(ArenaMatchSchema.parse(match));
@@ -43,5 +25,4 @@
     const outputFileName: string = path.split("/").pop()?.replace(".json", ".png") ?? "arena_real.png";
     await Bun.write(new URL(`__snapshots__/${outputFileName}`, import.meta.url), png);
   });
->>>>>>> 7aae7bc7
 }