--- conflicted
+++ resolved
@@ -54,12 +54,8 @@
 serenity = { version = "0.12", default-features = false, features = ["client", "gateway", "voice", "rustls_backend"] }
 songbird = { version = "0.4", default-features = false, features = ["serenity", "gateway", "builtin-queue", "driver", "rustls"] }
 symphonia = { version = "0.5.5", features = ["all"] }
-<<<<<<< HEAD
-dirs = "5"
+dirs = "6"
 rand = "0.9"
-=======
-dirs = "6"
->>>>>>> 0190291a
 
 [target.'cfg(not(any(target_os = "android", target_os = "ios")))'.dependencies]
 tauri-plugin-updater = "2.2.0"
