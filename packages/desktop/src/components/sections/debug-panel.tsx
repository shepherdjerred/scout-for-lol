<<<<<<< HEAD
import { Bug, Trash2, FileText, AlertCircle, Info, AlertTriangle, X } from "lucide-react";
import { Button } from "@scout-for-lol/desktop/components/ui";
import { cn } from "@scout-for-lol/desktop/lib/utils";
=======
import { Bug, Trash2, FileText, AlertCircle, Info, AlertTriangle } from "lucide-react";
import { Button } from "@scout-for-lol/desktop/components/ui/index.ts";
>>>>>>> ec49089f

type LogEntry = {
  timestamp: string;
  level: "info" | "error" | "warning";
  message: string;
};

type LcuStatus = {
  connected: boolean;
  summonerName: string | null;
  inGame: boolean;
};

type DiscordStatus = {
  connected: boolean;
  channelName: string | null;
  voiceConnected: boolean;
  voiceChannelName: string | null;
  activeSoundPack: string | null;
};

type DebugPanelProps = {
  lcuStatus: LcuStatus;
  discordStatus: DiscordStatus;
  isMonitoring: boolean;
  logs: LogEntry[];
  logPaths?: {
    app_log_dir: string;
    working_dir_log: string;
  } | null;
  onClearLogs: () => void;
  onClose: () => void;
};

function getLogIcon(level: LogEntry["level"]) {
  switch (level) {
    case "error":
      return <AlertCircle className="h-3 w-3 text-discord-red" />;
    case "warning":
      return <AlertTriangle className="h-3 w-3 text-discord-yellow" />;
    case "info":
      return <Info className="h-3 w-3 text-gray-500" />;
  }
}

function getLogColorClass(level: LogEntry["level"]): string {
  switch (level) {
    case "error":
      return "text-discord-red";
    case "warning":
      return "text-discord-yellow";
    case "info":
      return "text-gray-400";
  }
}

export function DebugPanel({
  lcuStatus,
  discordStatus,
  isMonitoring,
  logs,
  logPaths,
  onClearLogs,
  onClose,
}: DebugPanelProps) {
  return (
    <aside className="flex h-full w-80 flex-col border-l border-gray-800 bg-gray-900/80 backdrop-blur-sm animate-slide-in">
      {/* Header */}
      <div className="flex items-center justify-between border-b border-gray-800 px-5 py-4">
        <div className="flex items-center gap-2">
          <Bug className="h-4 w-4 text-discord-blurple" />
          <h3 className="font-semibold text-gray-100">Debug Panel</h3>
        </div>
        <button
          onClick={onClose}
          className="rounded-lg p-1.5 text-gray-500 transition-colors hover:bg-gray-800 hover:text-gray-300"
        >
          <X className="h-4 w-4" />
        </button>
      </div>

      {/* Status Grid */}
      <div className="border-b border-gray-800 p-5">
        <h4 className="mb-4 text-xs font-medium uppercase tracking-wider text-gray-500">Connection Status</h4>
        <div className="grid grid-cols-2 gap-3">
          <StatusItem label="LCU" value={lcuStatus.connected ? "Yes" : "No"} active={lcuStatus.connected} />
          <StatusItem label="Discord" value={discordStatus.connected ? "Yes" : "No"} active={discordStatus.connected} />
          <StatusItem
            label="Voice"
            value={discordStatus.voiceConnected ? "Yes" : "No"}
            active={discordStatus.voiceConnected}
          />
          <StatusItem label="Monitoring" value={isMonitoring ? "Yes" : "No"} active={isMonitoring} />
        </div>
      </div>

      {/* Log Paths */}
      {logPaths && (
        <div className="border-b border-gray-800 p-5">
          <h4 className="mb-3 flex items-center gap-2 text-xs font-medium uppercase tracking-wider text-gray-500">
            <FileText className="h-3 w-3" />
            Log Files
          </h4>
          <div className="space-y-2">
            <p className="break-all text-[11px] text-gray-500">
              <span className="text-gray-400">Working:</span> {logPaths.working_dir_log}
            </p>
            <p className="break-all text-[11px] text-gray-500">
              <span className="text-gray-400">App:</span> {logPaths.app_log_dir}
            </p>
          </div>
        </div>
      )}

      {/* Logs */}
      <div className="flex flex-1 flex-col overflow-hidden">
        <div className="flex items-center justify-between border-b border-gray-800 px-5 py-3">
          <h4 className="text-xs font-medium uppercase tracking-wider text-gray-500">Live Logs ({logs.length})</h4>
          <Button
            variant="ghost"
            size="sm"
            onClick={onClearLogs}
            icon={<Trash2 className="h-3 w-3" />}
          >
            Clear
          </Button>
        </div>

        <div className="flex-1 overflow-y-auto p-4">
          {logs.length === 0 ? (
            <div className="flex h-full items-center justify-center text-center">
              <div className="text-gray-500">
                <Bug className="mx-auto mb-3 h-8 w-8 opacity-50" />
                <p className="text-sm">No logs yet</p>
                <p className="text-xs mt-1">Events will appear here</p>
              </div>
            </div>
          ) : (
            <div className="space-y-2 font-mono text-xs">
              {logs.map((log, index) => (
                <div
                  key={index}
                  className={cn(
                    "flex items-start gap-2 rounded-lg px-3 py-2 hover:bg-gray-800/50",
                    getLogColorClass(log.level)
                  )}
                >
                  <span className="mt-0.5 shrink-0">{getLogIcon(log.level)}</span>
                  <div className="min-w-0 flex-1">
                    <span className="text-gray-600">[{log.timestamp}]</span>{" "}
                    <span className="break-words">{log.message}</span>
                  </div>
                </div>
              ))}
            </div>
          )}
        </div>
      </div>
    </aside>
  );
}

function StatusItem({ label, value, active }: { label: string; value: string; active: boolean }) {
  return (
    <div className="flex items-center justify-between rounded-lg bg-gray-800/50 px-4 py-2.5">
      <span className="text-xs text-gray-500">{label}</span>
      <span className={cn("text-xs font-medium", active ? "text-discord-green" : "text-gray-400")}>{value}</span>
    </div>
  );
}<|MERGE_RESOLUTION|>--- conflicted
+++ resolved
@@ -1,11 +1,6 @@
-<<<<<<< HEAD
 import { Bug, Trash2, FileText, AlertCircle, Info, AlertTriangle, X } from "lucide-react";
 import { Button } from "@scout-for-lol/desktop/components/ui";
 import { cn } from "@scout-for-lol/desktop/lib/utils";
-=======
-import { Bug, Trash2, FileText, AlertCircle, Info, AlertTriangle } from "lucide-react";
-import { Button } from "@scout-for-lol/desktop/components/ui/index.ts";
->>>>>>> ec49089f
 
 type LogEntry = {
   timestamp: string;
@@ -124,12 +119,7 @@
       <div className="flex flex-1 flex-col overflow-hidden">
         <div className="flex items-center justify-between border-b border-gray-800 px-5 py-3">
           <h4 className="text-xs font-medium uppercase tracking-wider text-gray-500">Live Logs ({logs.length})</h4>
-          <Button
-            variant="ghost"
-            size="sm"
-            onClick={onClearLogs}
-            icon={<Trash2 className="h-3 w-3" />}
-          >
+          <Button variant="ghost" size="sm" onClick={onClearLogs} icon={<Trash2 className="h-3 w-3" />}>
             Clear
           </Button>
         </div>
@@ -150,7 +140,7 @@
                   key={index}
                   className={cn(
                     "flex items-start gap-2 rounded-lg px-3 py-2 hover:bg-gray-800/50",
-                    getLogColorClass(log.level)
+                    getLogColorClass(log.level),
                   )}
                 >
                   <span className="mt-0.5 shrink-0">{getLogIcon(log.level)}</span>
