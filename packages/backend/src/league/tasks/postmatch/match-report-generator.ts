import { z } from "zod";
import { api } from "@scout-for-lol/backend/league/api/api.js";
import { regionToRegionGroup } from "twisted/dist/constants/regions.js";
import { mapRegionToEnum } from "@scout-for-lol/backend/league/model/region.js";
import type {
  PlayerConfigEntry,
  Region,
  MatchId,
  CompletedMatch,
  ArenaMatch,
  QueueType,
  MatchDto,
  TimelineDto,
} from "@scout-for-lol/data";
import { MatchIdSchema, queueTypeToDisplayString, MatchDtoSchema, TimelineDtoSchema } from "@scout-for-lol/data";
import { getPlayer } from "@scout-for-lol/backend/league/model/player.js";
import type { MessageCreateOptions } from "discord.js";
import { AttachmentBuilder, EmbedBuilder } from "discord.js";
import { matchToSvg, arenaMatchToSvg, svgToPng } from "@scout-for-lol/report";
import { saveMatchToS3, saveImageToS3, saveSvgToS3 } from "@scout-for-lol/backend/storage/s3.js";
import { toMatch, toArenaMatch } from "@scout-for-lol/backend/league/model/match.js";
import { generateMatchReview } from "@scout-for-lol/backend/league/review/generator.js";
import { match } from "ts-pattern";
import {
  logPlayerConfigDebugInfo,
  logPlayerDebugInfo,
  logCompletedMatchPlayersDebugInfo,
  logErrorDetails,
} from "./match-report-debug.js";

/**
 * Append review metadata as debug information
 */
function appendReviewMetadata(
  reviewText: string,
  metadata: { reviewerName: string; playerName: string; style?: string; themes?: string[] },
): string {
  const { reviewerName, playerName, style, themes } = metadata;
  const debugInfo = [
    "\n\n━━━━━━━━━━━━━━━━━━━━━━",
    "📊 **Review Metadata**",
    `👤 **Reviewer:** ${reviewerName}`,
    `🎮 **Player:** ${playerName}`,
  ];

  if (style) {
    debugInfo.push(`🎨 **Style:** ${style}`);
  }

  if (themes && themes.length > 0) {
    const themeText =
      themes.length === 1 && themes[0] ? `🎭 **Theme:** ${themes[0]}` : `🎭 **Themes:** ${themes.join(" × ")}`;
    debugInfo.push(themeText);
  }

  return reviewText + "\n" + debugInfo.join("\n");
}

/**
 * Fetch match data from Riot API
 *
 * Validates the response against our schema to ensure type safety and catch API changes.
 */
export async function fetchMatchData(matchId: MatchId, playerRegion: Region): Promise<MatchDto | undefined> {
  try {
    const region = mapRegionToEnum(playerRegion);
    const regionGroup = regionToRegionGroup(region);

    console.log(`[fetchMatchData] 📥 Fetching match data for ${matchId}`);
    const response = await api.MatchV5.get(matchId, regionGroup);

    // Validate and parse the API response to ensure it matches our schema
    try {
      const validated = MatchDtoSchema.parse(response.response);

      // Debug: Check if participants have puuid (they should)
      const firstParticipant = validated.info.participants[0];
      if (firstParticipant) {
        const hasPuuid = "puuid" in firstParticipant;
        console.log(`[debug][fetchMatchData] First participant has puuid:`, hasPuuid);
        if (hasPuuid) {
          console.log(`[debug][fetchMatchData] First participant puuid:`, firstParticipant.puuid);
        }
      }

      return validated;
    } catch (parseError) {
      console.error(`[fetchMatchData] ❌ Match data validation failed for ${matchId}:`, parseError);
      console.error(`[fetchMatchData] This may indicate an API schema change or data corruption`);

      // Log the raw response for debugging API schema mismatches
      console.error(`[fetchMatchData] 🔍 Raw API response:`, JSON.stringify(response.response, null, 2));

      return undefined;
    }
  } catch (e) {
    const result = z.object({ status: z.number() }).safeParse(e);
    if (result.success) {
      if (result.data.status === 404) {
        console.log(`[fetchMatchData] ℹ️  Match ${matchId} not found (404) - may still be processing`);
        return undefined;
      }
      console.error(`[fetchMatchData] ❌ HTTP Error ${result.data.status.toString()} for match ${matchId}`);
    } else {
      console.error(`[fetchMatchData] ❌ Error fetching match ${matchId}:`, e);
    }
    return undefined;
  }
}

/**
 * Fetch match timeline data from Riot API
 *
 * The timeline provides frame-by-frame game data including:
 * - Participant stats evolution (gold, XP, position)
 * - Game events (kills, item purchases, objectives, etc.)
 *
 * Validates the response against our schema to ensure type safety and catch API changes.
 */
export async function fetchMatchTimeline(matchId: MatchId, playerRegion: Region): Promise<TimelineDto | undefined> {
  try {
    const region = mapRegionToEnum(playerRegion);
    const regionGroup = regionToRegionGroup(region);

    console.log(`[fetchMatchTimeline] 📥 Fetching timeline data for ${matchId}`);

    // Use the timeline endpoint from the twisted library
    // The twisted library provides api.MatchV5.timeline() for Match V5 Timeline API
    const response = await api.MatchV5.timeline(matchId, regionGroup);

    // Validate and parse the API response to ensure it matches our schema
    try {
      const validated = TimelineDtoSchema.parse(response.response);
      console.log(`[fetchMatchTimeline] ✅ Timeline validated with ${validated.info.frames.length.toString()} frames`);
      return validated;
    } catch (parseError) {
      console.error(`[fetchMatchTimeline] ❌ Timeline data validation failed for ${matchId}:`, parseError);
      console.error(`[fetchMatchTimeline] This may indicate an API schema change or data corruption`);
      // Don't log raw response for timeline as it's very large
      return undefined;
    }
  } catch (e) {
    const result = z.object({ status: z.number() }).safeParse(e);
    if (result.success) {
      if (result.data.status === 404) {
        console.log(`[fetchMatchTimeline] ℹ️  Timeline ${matchId} not found (404) - may still be processing`);
        return undefined;
      }
      console.error(`[fetchMatchTimeline] ❌ HTTP Error ${result.data.status.toString()} for timeline ${matchId}`);
    } else {
      console.error(`[fetchMatchTimeline] ❌ Error fetching timeline ${matchId}:`, e);
    }
    return undefined;
  }
}

/**
 * Format a natural language message about who finished the game
 */
function formatGameCompletionMessage(playerAliases: string[], queueType: QueueType): string {
  const queueName = queueTypeToDisplayString(queueType);

  if (playerAliases.length === 1) {
    const player = playerAliases[0];
    if (player === undefined) {
      return `Game finished: ${queueName}`;
    }
    return `${player} finished a ${queueName} game`;
  } else if (playerAliases.length === 2) {
    const player1 = playerAliases[0];
    const player2 = playerAliases[1];
    if (player1 === undefined || player2 === undefined) {
      return `Game finished: ${queueName}`;
    }
    return `${player1} and ${player2} finished a ${queueName} game`;
  } else if (playerAliases.length >= 3) {
    const allButLast = playerAliases.slice(0, -1).join(", ");
    const last = playerAliases[playerAliases.length - 1];
    if (last === undefined) {
      return `Game finished: ${queueName}`;
    }
    return `${allButLast}, and ${last} finished a ${queueName} game`;
  }

  // Fallback (shouldn't happen)
  return `Game finished: ${queueName}`;
}

/**
 * Create image attachments for Discord message
 */
async function createMatchImage(
  match: CompletedMatch | ArenaMatch,
  matchId: MatchId,
): Promise<[AttachmentBuilder, EmbedBuilder]> {
  let svg: string;
  try {
    let svgData: string;
    if (match.queueType === "arena") {
      const arenaMatch: ArenaMatch = match;
      svgData = await arenaMatchToSvg(arenaMatch);
    } else {
      const completedMatch: CompletedMatch = match;
      svgData = await matchToSvg(completedMatch);
    }
    const SvgSchema = z.string();
    svg = SvgSchema.parse(svgData);
  } catch (error) {
    if (error instanceof Error) {
      console.error(`[createMatchImage] Failed to generate SVG:`, error);
      throw error;
    }
    const wrappedError = new Error(String(error));
    console.error(`[createMatchImage] Failed to generate SVG:`, wrappedError);
    throw wrappedError;
  }

  let image: Uint8Array;
  try {
    const imageData = await svgToPng(svg);
    const ImageSchema = z.instanceof(Uint8Array);
    image = ImageSchema.parse(imageData);
  } catch (error) {
    if (error instanceof Error) {
      console.error(`[createMatchImage] Failed to convert SVG to PNG:`, error);
      throw error;
    }
    const wrappedError = new Error(String(error));
    console.error(`[createMatchImage] Failed to convert SVG to PNG:`, wrappedError);
    throw wrappedError;
  }

  // Save both PNG and SVG to S3
  try {
    const queueTypeForStorage = match.queueType === "arena" ? "arena" : (match.queueType ?? "unknown");
    const trackedPlayerAliases = match.players.map((p) => p.playerConfig.alias);
    await saveImageToS3(matchId, image, queueTypeForStorage, trackedPlayerAliases);
    await saveSvgToS3(matchId, svg, queueTypeForStorage, trackedPlayerAliases);
  } catch (error) {
    console.error(`[createMatchImage] Failed to save images to S3:`, error);
  }

  // Convert Uint8Array to Buffer for Discord.js type compatibility
  const buffer = Buffer.from(image);
  const attachment = new AttachmentBuilder(buffer).setName("match.png");
  if (!attachment.name) {
    throw new Error("[createMatchImage] Attachment name is null");
  }

  const embed = {
    image: {
      url: `attachment://${attachment.name}`,
    },
  };

  return [attachment, new EmbedBuilder(embed)];
}

/**
 * Check if queue type is ranked
 */
function isRankedQueue(queueType: QueueType | undefined): boolean {
  return queueType === "solo" || queueType === "flex" || queueType === "clash" || queueType === "aram clash";
}

/**
 * Process arena match and generate Discord message
 */
async function processArenaMatch(
  players: Awaited<ReturnType<typeof getPlayer>>[],
  matchData: MatchDto,
  matchId: MatchId,
  playersInMatch: PlayerConfigEntry[],
): Promise<MessageCreateOptions> {
  console.log(`[generateMatchReport] 🎯 Processing as arena match`);
  console.log(`[debug][processArenaMatch] Players array length: ${players.length.toString()}`);
  console.log(`[debug][processArenaMatch] Calling toArenaMatch...`);
  const arenaMatch = await toArenaMatch(players, matchData);
  console.log(`[debug][processArenaMatch] toArenaMatch completed successfully`);

  // Create Discord message for arena
  const [attachment, embed] = await createMatchImage(arenaMatch, matchId);

  // Generate completion message
  const playerAliases = playersInMatch.map((p) => p.alias);
  const completionMessage = formatGameCompletionMessage(playerAliases, arenaMatch.queueType);

  return {
    content: completionMessage,
    files: [attachment],
    embeds: [embed],
  };
}

type StandardMatchContext = {
  players: Awaited<ReturnType<typeof getPlayer>>[];
  matchData: MatchDto;
  matchId: MatchId;
  playersInMatch: PlayerConfigEntry[];
  timelineData: TimelineDto | undefined;
};

/**
 * Process standard match and generate Discord message
 */
async function processStandardMatch(ctx: StandardMatchContext): Promise<MessageCreateOptions> {
  const { players, matchData, matchId, playersInMatch, timelineData } = ctx;
  console.log(`[generateMatchReport] ⚔️  Processing as standard match`);
  // Process match for all tracked players
  if (players.length === 0) {
    throw new Error("No player data available");
  }
  console.log(`[debug][generateMatchReport] Calling toMatch with ${players.length.toString()} player(s)`);
  const completedMatch = toMatch(players, matchData, undefined, undefined);
  console.log(
    `[debug][generateMatchReport] toMatch returned match with ${completedMatch.players.length.toString()} player(s)`,
  );
  logCompletedMatchPlayersDebugInfo(completedMatch);

  // Generate AI review (text and optional image) - only for ranked queues (solo/flex/clash)
  let reviewText: string | undefined;
  let reviewImage: Uint8Array | undefined;
  if (isRankedQueue(completedMatch.queueType)) {
    try {
      const review = await generateMatchReview(completedMatch, matchId, matchData, timelineData);
      if (review) {
        reviewText = review.text;
        reviewImage = review.image;

        // Append debug metadata if available
        if (review.metadata) {
          reviewText = appendReviewMetadata(reviewText, review.metadata);
        }
      }
    } catch (error) {
      console.error(`[generateMatchReport] Error generating AI review:`, error);
    }
  } else {
    console.log(
      `[generateMatchReport] Skipping AI review - not a ranked solo/flex queue match (queueType: ${completedMatch.queueType ?? "unknown"})`,
    );
  }

  // Create Discord message
  const [matchReportAttachment, matchReportEmbed] = await createMatchImage(completedMatch, matchId);

  // Build files array - start with match report image
  const files = [matchReportAttachment];

  // Add AI-generated image if available
  if (reviewImage) {
    // Convert Uint8Array to Buffer for Discord.js type compatibility
    // Using Bun's Buffer (not Node.js) - Discord.js types require Buffer, not Uint8Array
    const aiBuffer = Buffer.from(reviewImage);
    const aiImageAttachment = new AttachmentBuilder(aiBuffer).setName("ai-review.png");
    files.push(aiImageAttachment);
    console.log(`[generateMatchReport] ✨ Added AI-generated image to message`);
  }

  // Generate completion message
  const playerAliases = playersInMatch.map((p) => p.alias);
  const queueType = completedMatch.queueType ?? "custom";
  const completionMessage = formatGameCompletionMessage(playerAliases, queueType);

  // Combine completion message with review text if available (always include text, even with image)
  let messageContent = completionMessage;
  if (reviewText) {
    messageContent = `${completionMessage}\n\n${reviewText}`;
  }

  return {
    files: files,
    embeds: [matchReportEmbed],
    content: messageContent,
  };
}

/**
 * Fetch timeline data for standard (non-arena) matches
 * Returns undefined for arena matches or if timeline fetch fails
 */
async function fetchTimelineIfStandardMatch(
  matchData: MatchDto,
  matchId: MatchId,
  playersInMatch: PlayerConfigEntry[],
): Promise<TimelineDto | undefined> {
  // Don't fetch timeline for arena matches
<<<<<<< HEAD
  if (matchData.info.queueId === 1700) {return undefined;}

  const firstPlayer = playersInMatch[0];
  if (!firstPlayer) {return undefined;}
=======
  if (matchData.info.queueId === 1700) {
    return undefined;
  }

  const firstPlayer = playersInMatch[0];
  if (!firstPlayer) {
    return undefined;
  }
>>>>>>> 034399da

  const playerRegion = firstPlayer.league.leagueAccount.region;
  try {
    console.log(`[generateMatchReport] 📊 Fetching timeline data for match ${matchId}`);
    const timelineData = await fetchMatchTimeline(matchId, playerRegion);
    if (timelineData) {
      console.log(
        `[generateMatchReport] ✅ Timeline fetched with ${timelineData.info.frames.length.toString()} frames`,
      );
    }
    return timelineData;
  } catch (error) {
    console.error(`[generateMatchReport] ⚠️  Failed to fetch timeline, continuing without it:`, error);
    return undefined;
  }
}

/**
 * Generate a match report message for Discord
 *
 * @param matchData - The match data from Riot API
 * @param trackedPlayers - List of player configs to include in the match (should be in the match)
 * @returns MessageCreateOptions ready to send to Discord, or undefined if no tracked players found
 */
export async function generateMatchReport(
  matchData: MatchDto,
  trackedPlayers: PlayerConfigEntry[],
): Promise<MessageCreateOptions | undefined> {
  const matchId = MatchIdSchema.parse(matchData.metadata.matchId);
  console.log(`[generateMatchReport] 🎮 Generating report for match ${matchId}`);

  try {
    // Determine which tracked players are in this match
    const playersInMatch = trackedPlayers.filter((player) =>
      matchData.metadata.participants.includes(player.league.leagueAccount.puuid),
    );

    // Save match data to S3 (with tracked player aliases if any)
    try {
      const trackedPlayerAliases = playersInMatch.map((p) => p.alias);
      await saveMatchToS3(matchData, trackedPlayerAliases);
    } catch (error) {
      console.error(`[generateMatchReport] Error saving match ${matchId} to S3:`, error);
      // Continue processing even if S3 storage fails
    }

    if (playersInMatch.length === 0) {
      console.log(`[generateMatchReport] ⚠️  No tracked players found in match ${matchId}`);
      return undefined;
    }

    console.log(
      `[generateMatchReport] 👥 Found ${playersInMatch.length.toString()} tracked player(s) in match: ${playersInMatch.map((p) => p.alias).join(", ")}`,
    );

    // Get full player data with ranks
    console.log(`[debug][generateMatchReport] Getting player data for ${playersInMatch.length.toString()} player(s)`);
    logPlayerConfigDebugInfo(playersInMatch);

    const players = await Promise.all(playersInMatch.map((playerConfig) => getPlayer(playerConfig)));
    console.log(`[debug][generateMatchReport] Got ${players.length.toString()} player(s)`);
    logPlayerDebugInfo(players);

    // Fetch timeline data for standard matches (to provide game progression context for AI reviews)
    const timelineData = await fetchTimelineIfStandardMatch(matchData, matchId, playersInMatch);

    // Process match based on queue type
    return await match<number, Promise<MessageCreateOptions>>(matchData.info.queueId)
      .with(1700, () => processArenaMatch(players, matchData, matchId, playersInMatch))
      .otherwise(() => processStandardMatch({ players, matchData, matchId, playersInMatch, timelineData }));
  } catch (error) {
    logErrorDetails(error, matchId, matchData, trackedPlayers);
    throw error;
  }
}<|MERGE_RESOLUTION|>--- conflicted
+++ resolved
@@ -385,12 +385,6 @@
   playersInMatch: PlayerConfigEntry[],
 ): Promise<TimelineDto | undefined> {
   // Don't fetch timeline for arena matches
-<<<<<<< HEAD
-  if (matchData.info.queueId === 1700) {return undefined;}
-
-  const firstPlayer = playersInMatch[0];
-  if (!firstPlayer) {return undefined;}
-=======
   if (matchData.info.queueId === 1700) {
     return undefined;
   }
@@ -399,7 +393,6 @@
   if (!firstPlayer) {
     return undefined;
   }
->>>>>>> 034399da
 
   const playerRegion = firstPlayer.league.leagueAccount.region;
   try {
