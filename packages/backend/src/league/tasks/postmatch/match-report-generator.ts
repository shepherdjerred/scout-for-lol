import { z } from "zod";
import * as Sentry from "@sentry/bun";
import { api } from "@scout-for-lol/backend/league/api/api.ts";
import { regionToRegionGroup } from "twisted/dist/constants/regions.js";
import { mapRegionToEnum } from "@scout-for-lol/backend/league/model/region.ts";
import type {
  PlayerConfigEntry,
  Region,
  MatchId,
  CompletedMatch,
  ArenaMatch,
  QueueType,
  RawMatch,
  RawTimeline,
  Rank,
<<<<<<< HEAD
} from "@scout-for-lol/data/index";
=======
  DiscordGuildId,
} from "@scout-for-lol/data/index.ts";
>>>>>>> e2ce9830
import {
  parseQueueType,
  MatchIdSchema,
  queueTypeToDisplayString,
  RawMatchSchema,
  RawTimelineSchema,
<<<<<<< HEAD
} from "@scout-for-lol/data/index";
=======
} from "@scout-for-lol/data/index.ts";
import { getFlag } from "@scout-for-lol/backend/configuration/flags.ts";
>>>>>>> e2ce9830
import { getPlayer } from "@scout-for-lol/backend/league/model/player.ts";
import type { MessageCreateOptions } from "discord.js";
import { AttachmentBuilder, EmbedBuilder } from "discord.js";
import { matchToSvg, arenaMatchToSvg, svgToPng } from "@scout-for-lol/report";
import { saveMatchToS3, saveImageToS3, saveSvgToS3, saveTimelineToS3 } from "@scout-for-lol/backend/storage/s3.ts";
import { toMatch, toArenaMatch } from "@scout-for-lol/backend/league/model/match.ts";
import { generateMatchReview } from "@scout-for-lol/backend/league/review/generator.ts";
import { match } from "ts-pattern";
import { logErrorDetails } from "./match-report-debug.ts";
import { createLogger } from "@scout-for-lol/backend/logger.ts";
import { saveMatchRankHistory, getLatestRankBefore } from "@scout-for-lol/backend/league/model/rank-history.ts";

const logger = createLogger("postmatch-match-report-generator");

function captureError(error: unknown, source: string, matchId?: string, extra?: Record<string, string>): void {
  Sentry.captureException(error, { tags: { source, ...(matchId && { matchId }), ...extra } });
}

/**
 * Fetch match data from Riot API
 *
 * Validates the response against our schema to ensure type safety and catch API changes.
 */
export async function fetchMatchData(matchId: MatchId, playerRegion: Region): Promise<RawMatch | undefined> {
  try {
    const region = mapRegionToEnum(playerRegion);
    const regionGroup = regionToRegionGroup(region);

    logger.info(`[fetchMatchData] 📥 Fetching match data for ${matchId}`);
    const response = await api.MatchV5.get(matchId, regionGroup);

    // Validate and parse the API response to ensure it matches our schema
    try {
      const validated = RawMatchSchema.parse(response.response);
      return validated;
    } catch (parseError) {
      logger.error(`[fetchMatchData] ❌ Match data validation failed for ${matchId}:`, parseError);
      logger.error(`[fetchMatchData] This may indicate an API schema change or data corruption`);
      captureError(parseError, "match-data-validation", matchId);
      logger.error(`[fetchMatchData] 🔍 Raw API response:`, JSON.stringify(response.response, null, 2));
      return undefined;
    }
  } catch (e) {
    const result = z.object({ status: z.number() }).safeParse(e);
    if (result.success) {
      if (result.data.status === 404) {
        logger.info(`[fetchMatchData] ℹ️  Match ${matchId} not found (404) - may still be processing`);
        return undefined;
      }
      logger.error(`[fetchMatchData] ❌ HTTP Error ${result.data.status.toString()} for match ${matchId}`);
      captureError(e, "match-data-fetch", matchId, { httpStatus: result.data.status.toString() });
    } else {
      logger.error(`[fetchMatchData] ❌ Error fetching match ${matchId}:`, e);
      captureError(e, "match-data-fetch", matchId);
    }
    return undefined;
  }
}

/**
 * Fetch match timeline data from Riot API
 *
 * The timeline provides frame-by-frame game data including:
 * - Participant stats evolution (gold, XP, position)
 * - Game events (kills, item purchases, objectives, etc.)
 *
 * Validates the response against our schema to ensure type safety and catch API changes.
 */
async function fetchMatchTimeline(matchId: MatchId, playerRegion: Region): Promise<RawTimeline | undefined> {
  try {
    const region = mapRegionToEnum(playerRegion);
    const regionGroup = regionToRegionGroup(region);

    logger.info(`[fetchMatchTimeline] 📥 Fetching timeline data for ${matchId}`);

    // Use the timeline endpoint from the twisted library
    // The twisted library provides api.MatchV5.timeline() for Match V5 Timeline API
    const response = await api.MatchV5.timeline(matchId, regionGroup);

    // Validate and parse the API response to ensure it matches our schema
    try {
      const validated = RawTimelineSchema.parse(response.response);
      logger.info(`[fetchMatchTimeline] ✅ Timeline validated with ${validated.info.frames.length.toString()} frames`);
      return validated;
    } catch (parseError) {
      logger.error(`[fetchMatchTimeline] ❌ Timeline data validation failed for ${matchId}:`, parseError);
      logger.error(`[fetchMatchTimeline] This may indicate an API schema change or data corruption`);
      captureError(parseError, "timeline-data-validation", matchId);
      return undefined;
    }
  } catch (e) {
    const result = z.object({ status: z.number() }).safeParse(e);
    if (result.success) {
      if (result.data.status === 404) {
        logger.info(`[fetchMatchTimeline] ℹ️  Timeline ${matchId} not found (404) - may still be processing`);
        return undefined;
      }
      logger.error(`[fetchMatchTimeline] ❌ HTTP Error ${result.data.status.toString()} for timeline ${matchId}`);
      captureError(e, "timeline-data-fetch", matchId, { httpStatus: result.data.status.toString() });
    } else {
      logger.error(`[fetchMatchTimeline] ❌ Error fetching timeline ${matchId}:`, e);
      captureError(e, "timeline-data-fetch", matchId);
    }
    return undefined;
  }
}

/** Format a natural language message about who finished the game */
function formatGameCompletionMessage(playerAliases: string[], queueType: QueueType): string {
  const queueName = queueTypeToDisplayString(queueType);
  const validAliases = z.array(z.string().min(1)).parse(playerAliases.filter((alias) => alias.trim().length > 0));

  if (validAliases.length === 0) {
    return `Game finished: ${queueName}`;
  }

  if (validAliases.length === 1) {
    const soloAlias = z.string().parse(validAliases[0]);
    return `${soloAlias} finished a ${queueName} game`;
  }

  if (validAliases.length === 2) {
    const firstAlias = z.string().parse(validAliases[0]);
    const secondAlias = z.string().parse(validAliases[1]);
    return `${firstAlias} and ${secondAlias} finished a ${queueName} game`;
  }

  const allButLast = validAliases.slice(0, -1).join(", ");
  const lastAlias = z.string().parse(validAliases[validAliases.length - 1]);
  return `${allButLast}, and ${lastAlias} finished a ${queueName} game`;
}

/** Create image attachments for Discord message */
async function createMatchImage(
  matchToRender: CompletedMatch | ArenaMatch,
  matchId: MatchId,
): Promise<[AttachmentBuilder, EmbedBuilder]> {
  const svgData =
    matchToRender.queueType === "arena" ? await arenaMatchToSvg(matchToRender) : await matchToSvg(matchToRender);
  const svg = z.string().parse(svgData);
  const image = z.instanceof(Uint8Array).parse(await svgToPng(svg));

  // Save both PNG and SVG to S3 (fire and forget)
  const queueTypeForStorage = matchToRender.queueType === "arena" ? "arena" : (matchToRender.queueType ?? "unknown");
  const trackedPlayerAliases = matchToRender.players.map((p) => p.playerConfig.alias);
  void (async () => {
    try {
      await Promise.all([
        saveImageToS3(matchId, image, queueTypeForStorage, trackedPlayerAliases),
        saveSvgToS3(matchId, svg, queueTypeForStorage, trackedPlayerAliases),
      ]);
    } catch (error) {
      logger.error(`[createMatchImage] Failed to save images to S3:`, error);
    }
  })();

  const attachmentName = `${matchId}.png`;
  const attachment = new AttachmentBuilder(Buffer.from(image)).setName(attachmentName);
  const embed = new EmbedBuilder({ image: { url: `attachment://${attachmentName}` } });
  return [attachment, embed];
}

/**
 * Check if queue type is ranked
 */
function isRankedQueue(queueType: QueueType | undefined): boolean {
  return queueType === "solo" || queueType === "flex" || queueType === "clash" || queueType === "aram clash";
}

/**
 * Check if Jerred is in the match
 */
function hasJerred(playersInMatch: PlayerConfigEntry[]): boolean {
  return playersInMatch.some((p) => p.alias.toLowerCase() === "jerred");
}

/**
 * Process arena match and generate Discord message
 */
async function processArenaMatch(
  players: Awaited<ReturnType<typeof getPlayer>>[],
  matchData: RawMatch,
  matchId: MatchId,
  playersInMatch: PlayerConfigEntry[],
): Promise<MessageCreateOptions> {
  logger.info(`[generateMatchReport] 🎯 Processing as arena match`);
  const arenaMatch = await toArenaMatch(players, matchData);

  // Create Discord message for arena
  const [attachment, embed] = await createMatchImage(arenaMatch, matchId);

  // Generate completion message
  const playerAliases = playersInMatch.map((p) => p.alias);
  const completionMessage = formatGameCompletionMessage(playerAliases, arenaMatch.queueType);

  return {
    content: completionMessage,
    files: [attachment],
    embeds: [embed],
  };
}

type StandardMatchContext = {
  players: Awaited<ReturnType<typeof getPlayer>>[];
  matchData: RawMatch;
  matchId: MatchId;
  playersInMatch: PlayerConfigEntry[];
  timelineData: RawTimeline | undefined;
  /** Guild IDs that will receive this match report - used for feature flag checks */
  targetGuildIds: DiscordGuildId[];
};

/**
 * Check if AI reviews are enabled for any of the target guilds
 */
function isAiReviewEnabledForAnyGuild(guildIds: DiscordGuildId[]): boolean {
  return guildIds.some((guildId) => getFlag("ai_reviews_enabled", { server: guildId }));
}

/**
 * Process standard match and generate Discord message
 */
async function processStandardMatch(ctx: StandardMatchContext): Promise<MessageCreateOptions> {
  const { players, matchData, matchId, playersInMatch, timelineData, targetGuildIds } = ctx;
  logger.info(`[generateMatchReport] ⚔️  Processing as standard match`);
  // Process match for all tracked players
  if (players.length === 0) {
    throw new Error("No player data available");
  }

  const queueType = parseQueueType(matchData.info.queueId);
  const queue = queueType === "solo" || queueType === "flex" ? queueType : undefined;

  // Build rank map for each player by looking up previous rank and using current as "after"
  const playerRanksMap = new Map<string, { before: Rank | undefined; after: Rank | undefined }>();

  if (queue) {
    await Promise.all(
      players.map(async (player) => {
        const puuid = player.config.league.leagueAccount.puuid;
        const currentRank = player.ranks[queue]; // This is POST-match rank (already fetched by getPlayer)

        // Look up the most recent rank before this match
        const previousRank = await getLatestRankBefore(puuid, queue, matchData.info.gameEndTimestamp);

        // Store this match's rank history
        await saveMatchRankHistory({
          matchId,
          puuid,
          queueType: queue,
          rankBefore: previousRank,
          rankAfter: currentRank,
        });

        playerRanksMap.set(puuid, {
          before: previousRank,
          after: currentRank,
        });
      }),
    );
  }

  // Build CompletedMatch with per-player rank data
  const completedMatch = toMatch(players, matchData, playerRanksMap);

  // Generate AI review (text and optional image) - gated by feature flag and queue type
  let reviewText: string | undefined;
  let reviewImage: Uint8Array | undefined;

  // Check if AI reviews are enabled for any target guild
  const aiReviewsEnabled = isAiReviewEnabledForAnyGuild(targetGuildIds);
  if (!aiReviewsEnabled) {
    logger.info(
      `[generateMatchReport] Skipping AI review - feature not enabled for target guilds: ${targetGuildIds.join(", ")}`,
    );
  }

  const shouldGenerateReview =
    aiReviewsEnabled && (isRankedQueue(completedMatch.queueType) || hasJerred(playersInMatch));
  if (shouldGenerateReview) {
    if (!timelineData) {
      logger.warn(
        `[generateMatchReport] Skipping AI review - timeline data required but not available for match ${matchId}`,
      );
    } else {
      try {
        const review = await generateMatchReview(completedMatch, matchId, matchData, timelineData);
        if (review) {
          reviewText = review.text;
          reviewImage = review.image;
        }
      } catch (error) {
        logger.error(`[generateMatchReport] Error generating AI review:`, error);
        captureError(error, "ai-review-generation", matchId, { queueType: completedMatch.queueType ?? "unknown" });
      }
    }
  } else if (aiReviewsEnabled) {
    logger.info(
      `[generateMatchReport] Skipping AI review - not a ranked queue and Jerred not in match (queueType: ${completedMatch.queueType ?? "unknown"})`,
    );
  }

  // Create Discord message
  const [matchReportAttachment, matchReportEmbed] = await createMatchImage(completedMatch, matchId);

  // Build files array - start with match report image
  const files = [matchReportAttachment];

  // Add AI-generated image if available
  if (reviewImage) {
    // Convert Uint8Array to Buffer for Discord.js type compatibility
    // Using Bun's Buffer (not Node.js) - Discord.js types require Buffer, not Uint8Array
    const aiBuffer = Buffer.from(reviewImage);
    const aiImageAttachment = new AttachmentBuilder(aiBuffer).setName("ai-review.png");
    files.push(aiImageAttachment);
    logger.info(`[generateMatchReport] ✨ Added AI-generated image to message`);
  }

  // Generate completion message
  const playerAliases = playersInMatch.map((p) => p.alias);
  const queueTypeForMessage = completedMatch.queueType ?? "custom";
  const completionMessage = formatGameCompletionMessage(playerAliases, queueTypeForMessage);

  // Combine completion message with review text if available (always include text, even with image)
  let messageContent = completionMessage;
  if (reviewText) {
    messageContent = `${completionMessage}\n\n${reviewText}`;
  }

  return {
    files: files,
    embeds: [matchReportEmbed],
    content: messageContent,
  };
}

/**
 * Fetch timeline data for standard (non-arena) matches
 * Returns undefined for arena matches or if timeline fetch fails
 * Also saves the timeline to S3 for later use (e.g., frontend AI review generation)
 */
async function fetchTimelineIfStandardMatch(
  matchData: RawMatch,
  matchId: MatchId,
  playersInMatch: PlayerConfigEntry[],
): Promise<RawTimeline | undefined> {
  // Don't fetch timeline for arena matches
  if (matchData.info.queueId === 1700) {
    return undefined;
  }

  const firstPlayer = playersInMatch[0];
  if (!firstPlayer) {
    return undefined;
  }

  const playerRegion = firstPlayer.league.leagueAccount.region;
  try {
    logger.info(`[generateMatchReport] 📊 Fetching timeline data for match ${matchId}`);
    const timelineData = await fetchMatchTimeline(matchId, playerRegion);
    if (timelineData) {
      logger.info(
        `[generateMatchReport] ✅ Timeline fetched with ${timelineData.info.frames.length.toString()} frames`,
      );

      // Save timeline to S3 for later use (e.g., frontend AI review generation)
      try {
        const trackedPlayerAliases = playersInMatch.map((p) => p.alias);
        await saveTimelineToS3(timelineData, trackedPlayerAliases);
      } catch (error) {
        logger.error(`[generateMatchReport] Error saving timeline ${matchId} to S3:`, error);
        // Continue processing even if S3 storage fails
      }
    }
    return timelineData;
  } catch (error) {
    logger.error(`[generateMatchReport] ⚠️  Failed to fetch timeline, continuing without it:`, error);
    captureError(error, "timeline-fetch-wrapper", matchId);
    return undefined;
  }
}

/**
 * Options for generating a match report
 */
export type GenerateMatchReportOptions = {
  /** Guild IDs that will receive this report - used for feature flag checks (e.g., AI reviews) */
  targetGuildIds: DiscordGuildId[];
};

/**
 * Generate a match report message for Discord
 *
 * @param matchData - The match data from Riot API
 * @param trackedPlayers - List of player configs to include in the match (should be in the match)
 * @param options - Options including target guild IDs for feature flag checks
 * @returns MessageCreateOptions ready to send to Discord, or undefined if no tracked players found
 */
export async function generateMatchReport(
  matchData: RawMatch,
  trackedPlayers: PlayerConfigEntry[],
  options: GenerateMatchReportOptions,
): Promise<MessageCreateOptions | undefined> {
  const matchId = MatchIdSchema.parse(matchData.metadata.matchId);
  logger.info(`[generateMatchReport] 🎮 Generating report for match ${matchId}`);

  try {
    // Determine which tracked players are in this match
    const playersInMatch = trackedPlayers.filter((player) =>
      matchData.metadata.participants.includes(player.league.leagueAccount.puuid),
    );

    // Save match data to S3 (with tracked player aliases if any)
    try {
      const trackedPlayerAliases = playersInMatch.map((p) => p.alias);
      await saveMatchToS3(matchData, trackedPlayerAliases);
    } catch (error) {
      logger.error(`[generateMatchReport] Error saving match ${matchId} to S3:`, error);
      // Continue processing even if S3 storage fails
    }

    if (playersInMatch.length === 0) {
      logger.info(`[generateMatchReport] ⚠️  No tracked players found in match ${matchId}`);
      return undefined;
    }

    logger.info(
      `[generateMatchReport] 👥 Found ${playersInMatch.length.toString()} tracked player(s) in match: ${playersInMatch.map((p) => p.alias).join(", ")}`,
    );

    // Get full player data with ranks
    const players = await Promise.all(playersInMatch.map((playerConfig) => getPlayer(playerConfig)));

    // Fetch timeline data for standard matches (to provide game progression context for AI reviews)
    const timelineData = await fetchTimelineIfStandardMatch(matchData, matchId, playersInMatch);

    // Process match based on queue type
    return await match<number, Promise<MessageCreateOptions>>(matchData.info.queueId)
      .with(1700, () => processArenaMatch(players, matchData, matchId, playersInMatch))
      .otherwise(() =>
        processStandardMatch({
          players,
          matchData,
          matchId,
          playersInMatch,
          timelineData,
          targetGuildIds: options.targetGuildIds,
        }),
      );
  } catch (error) {
    logErrorDetails(error, matchId, matchData, trackedPlayers);
    throw error;
  }
}<|MERGE_RESOLUTION|>--- conflicted
+++ resolved
@@ -13,24 +13,16 @@
   RawMatch,
   RawTimeline,
   Rank,
-<<<<<<< HEAD
-} from "@scout-for-lol/data/index";
-=======
   DiscordGuildId,
 } from "@scout-for-lol/data/index.ts";
->>>>>>> e2ce9830
 import {
   parseQueueType,
   MatchIdSchema,
   queueTypeToDisplayString,
   RawMatchSchema,
   RawTimelineSchema,
-<<<<<<< HEAD
-} from "@scout-for-lol/data/index";
-=======
 } from "@scout-for-lol/data/index.ts";
 import { getFlag } from "@scout-for-lol/backend/configuration/flags.ts";
->>>>>>> e2ce9830
 import { getPlayer } from "@scout-for-lol/backend/league/model/player.ts";
 import type { MessageCreateOptions } from "discord.js";
 import { AttachmentBuilder, EmbedBuilder } from "discord.js";
