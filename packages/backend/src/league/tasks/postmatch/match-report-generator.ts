import { z } from "zod";
import * as Sentry from "@sentry/bun";
import { api } from "@scout-for-lol/backend/league/api/api.ts";
import { regionToRegionGroup } from "twisted/dist/constants/regions.js";
import { mapRegionToEnum } from "@scout-for-lol/backend/league/model/region.ts";
import type {
  PlayerConfigEntry,
  Region,
  MatchId,
  CompletedMatch,
  ArenaMatch,
  QueueType,
  RawMatch,
  RawTimeline,
  Rank,
  DiscordGuildId,
} from "@scout-for-lol/data/index.ts";
import {
  parseQueueType,
  MatchIdSchema,
  queueTypeToDisplayString,
  RawMatchSchema,
  RawTimelineSchema,
} from "@scout-for-lol/data/index.ts";
import { getFlag } from "@scout-for-lol/backend/configuration/flags.ts";
import { getPlayer } from "@scout-for-lol/backend/league/model/player.ts";
import type { MessageCreateOptions } from "discord.js";
import { AttachmentBuilder, EmbedBuilder } from "discord.js";
import { matchToSvg, arenaMatchToSvg, svgToPng } from "@scout-for-lol/report";
import { saveMatchToS3, saveImageToS3, saveSvgToS3, saveTimelineToS3 } from "@scout-for-lol/backend/storage/s3.ts";
import { toMatch, toArenaMatch } from "@scout-for-lol/backend/league/model/match.ts";
import { generateMatchReview } from "@scout-for-lol/backend/league/review/generator.ts";
import { match } from "ts-pattern";
import { logErrorDetails } from "./match-report-debug.ts";
import { createLogger } from "@scout-for-lol/backend/logger.ts";
import { saveMatchRankHistory, getLatestRankBefore } from "@scout-for-lol/backend/league/model/rank-history.ts";

const logger = createLogger("postmatch-match-report-generator");

function captureError(error: unknown, source: string, matchId?: string, extra?: Record<string, string>): void {
  Sentry.captureException(error, { tags: { source, ...(matchId && { matchId }), ...extra } });
}

/**
 * Fetch match data from Riot API
 *
 * Validates the response against our schema to ensure type safety and catch API changes.
 */
export async function fetchMatchData(matchId: MatchId, playerRegion: Region): Promise<RawMatch | undefined> {
  try {
    const region = mapRegionToEnum(playerRegion);
    const regionGroup = regionToRegionGroup(region);

    logger.info(`[fetchMatchData] 📥 Fetching match data for ${matchId}`);
    const response = await api.MatchV5.get(matchId, regionGroup);

    // Validate and parse the API response to ensure it matches our schema
    try {
      const validated = RawMatchSchema.parse(response.response);
      return validated;
    } catch (parseError) {
      logger.error(`[fetchMatchData] ❌ Match data validation failed for ${matchId}:`, parseError);
      logger.error(`[fetchMatchData] This may indicate an API schema change or data corruption`);
      captureError(parseError, "match-data-validation", matchId);
      logger.error(`[fetchMatchData] 🔍 Raw API response:`, JSON.stringify(response.response, null, 2));
      return undefined;
    }
  } catch (e) {
    const result = z.object({ status: z.number() }).safeParse(e);
    if (result.success) {
      if (result.data.status === 404) {
        logger.info(`[fetchMatchData] ℹ️  Match ${matchId} not found (404) - may still be processing`);
        return undefined;
      }
      logger.error(`[fetchMatchData] ❌ HTTP Error ${result.data.status.toString()} for match ${matchId}`);
      captureError(e, "match-data-fetch", matchId, { httpStatus: result.data.status.toString() });
    } else {
      logger.error(`[fetchMatchData] ❌ Error fetching match ${matchId}:`, e);
      captureError(e, "match-data-fetch", matchId);
    }
    return undefined;
  }
}

/**
 * Fetch match timeline data from Riot API
 *
 * The timeline provides frame-by-frame game data including:
 * - Participant stats evolution (gold, XP, position)
 * - Game events (kills, item purchases, objectives, etc.)
 *
 * Validates the response against our schema to ensure type safety and catch API changes.
 */
async function fetchMatchTimeline(matchId: MatchId, playerRegion: Region): Promise<RawTimeline | undefined> {
  try {
    const region = mapRegionToEnum(playerRegion);
    const regionGroup = regionToRegionGroup(region);

    logger.info(`[fetchMatchTimeline] 📥 Fetching timeline data for ${matchId}`);

    // Use the timeline endpoint from the twisted library
    // The twisted library provides api.MatchV5.timeline() for Match V5 Timeline API
    const response = await api.MatchV5.timeline(matchId, regionGroup);

    // Validate and parse the API response to ensure it matches our schema
    try {
      const validated = RawTimelineSchema.parse(response.response);
      logger.info(`[fetchMatchTimeline] ✅ Timeline validated with ${validated.info.frames.length.toString()} frames`);
      return validated;
    } catch (parseError) {
      logger.error(`[fetchMatchTimeline] ❌ Timeline data validation failed for ${matchId}:`, parseError);
      logger.error(`[fetchMatchTimeline] This may indicate an API schema change or data corruption`);
      captureError(parseError, "timeline-data-validation", matchId);
      return undefined;
    }
  } catch (e) {
    const result = z.object({ status: z.number() }).safeParse(e);
    if (result.success) {
      if (result.data.status === 404) {
        logger.info(`[fetchMatchTimeline] ℹ️  Timeline ${matchId} not found (404) - may still be processing`);
        return undefined;
      }
      logger.error(`[fetchMatchTimeline] ❌ HTTP Error ${result.data.status.toString()} for timeline ${matchId}`);
      captureError(e, "timeline-data-fetch", matchId, { httpStatus: result.data.status.toString() });
    } else {
      logger.error(`[fetchMatchTimeline] ❌ Error fetching timeline ${matchId}:`, e);
      captureError(e, "timeline-data-fetch", matchId);
    }
    return undefined;
  }
}

/** Format a natural language message about who finished the game */
function formatGameCompletionMessage(playerAliases: string[], queueType: QueueType): string {
  const queueName = queueTypeToDisplayString(queueType);
<<<<<<< HEAD
  if (playerAliases.length === 0) {
    return `Game finished: ${queueName}`;
  }
  const first = playerAliases[0];
  const second = playerAliases[1];
  if (first !== undefined && playerAliases.length === 1) {
    return `${first} finished a ${queueName} game`;
  }
  if (first !== undefined && second !== undefined && playerAliases.length === 2) {
    return `${first} and ${second} finished a ${queueName} game`;
  }
  const allButLast = playerAliases.slice(0, -1).join(", ");
  const last = playerAliases.at(-1) ?? "";
  return `${allButLast}, and ${last} finished a ${queueName} game`;
=======
  const validAliases = z.array(z.string().min(1)).parse(playerAliases.filter((alias) => alias.trim().length > 0));

  if (validAliases.length === 0) {
    return `Game finished: ${queueName}`;
  }

  if (validAliases.length === 1) {
    const soloAlias = z.string().parse(validAliases[0]);
    return `${soloAlias} finished a ${queueName} game`;
  }

  if (validAliases.length === 2) {
    const firstAlias = z.string().parse(validAliases[0]);
    const secondAlias = z.string().parse(validAliases[1]);
    return `${firstAlias} and ${secondAlias} finished a ${queueName} game`;
  }

  const allButLast = validAliases.slice(0, -1).join(", ");
  const lastAlias = z.string().parse(validAliases[validAliases.length - 1]);
  return `${allButLast}, and ${lastAlias} finished a ${queueName} game`;
>>>>>>> 99053720
}

/** Create image attachments for Discord message */
async function createMatchImage(
  matchToRender: CompletedMatch | ArenaMatch,
  matchId: MatchId,
): Promise<[AttachmentBuilder, EmbedBuilder]> {
<<<<<<< HEAD
  let svgData: string;
  if (matchToRender.queueType === "arena") {
    svgData = await arenaMatchToSvg(matchToRender);
  } else {
    svgData = await matchToSvg(matchToRender);
  }
=======
  const svgData =
    matchToRender.queueType === "arena" ? await arenaMatchToSvg(matchToRender) : await matchToSvg(matchToRender);
>>>>>>> 99053720
  const svg = z.string().parse(svgData);
  const image = z.instanceof(Uint8Array).parse(await svgToPng(svg));

  // Save both PNG and SVG to S3 (fire and forget)
  const queueTypeForStorage = matchToRender.queueType === "arena" ? "arena" : (matchToRender.queueType ?? "unknown");
  const trackedPlayerAliases = matchToRender.players.map((p) => p.playerConfig.alias);
  void (async () => {
    try {
      await Promise.all([
        saveImageToS3(matchId, image, queueTypeForStorage, trackedPlayerAliases),
        saveSvgToS3(matchId, svg, queueTypeForStorage, trackedPlayerAliases),
      ]);
    } catch (error) {
      logger.error(`[createMatchImage] Failed to save images to S3:`, error);
    }
  })();

  const attachmentName = `${matchId}.png`;
  const attachment = new AttachmentBuilder(Buffer.from(image)).setName(attachmentName);
  const embed = new EmbedBuilder({ image: { url: `attachment://${attachmentName}` } });
  return [attachment, embed];
}

/**
 * Check if queue type is ranked
 */
function isRankedQueue(queueType: QueueType | undefined): boolean {
  return queueType === "solo" || queueType === "flex" || queueType === "clash" || queueType === "aram clash";
}

/**
 * Check if Jerred is in the match
 */
function hasJerred(playersInMatch: PlayerConfigEntry[]): boolean {
  return playersInMatch.some((p) => p.alias.toLowerCase() === "jerred");
}

/**
 * Process arena match and generate Discord message
 */
async function processArenaMatch(
  players: Awaited<ReturnType<typeof getPlayer>>[],
  matchData: RawMatch,
  matchId: MatchId,
  playersInMatch: PlayerConfigEntry[],
): Promise<MessageCreateOptions> {
  logger.info(`[generateMatchReport] 🎯 Processing as arena match`);
  const arenaMatch = await toArenaMatch(players, matchData);

  // Create Discord message for arena
  const [attachment, embed] = await createMatchImage(arenaMatch, matchId);

  // Generate completion message
  const playerAliases = playersInMatch.map((p) => p.alias);
  const completionMessage = formatGameCompletionMessage(playerAliases, arenaMatch.queueType);

  return {
    content: completionMessage,
    files: [attachment],
    embeds: [embed],
  };
}

type StandardMatchContext = {
  players: Awaited<ReturnType<typeof getPlayer>>[];
  matchData: RawMatch;
  matchId: MatchId;
  playersInMatch: PlayerConfigEntry[];
  timelineData: RawTimeline | undefined;
  /** Guild IDs that will receive this match report - used for feature flag checks */
  targetGuildIds: DiscordGuildId[];
};

/**
 * Check if AI reviews are enabled for any of the target guilds
 */
function isAiReviewEnabledForAnyGuild(guildIds: DiscordGuildId[]): boolean {
  return guildIds.some((guildId) => getFlag("ai_reviews_enabled", { server: guildId }));
}

/**
 * Process standard match and generate Discord message
 */
async function processStandardMatch(ctx: StandardMatchContext): Promise<MessageCreateOptions> {
  const { players, matchData, matchId, playersInMatch, timelineData, targetGuildIds } = ctx;
  logger.info(`[generateMatchReport] ⚔️  Processing as standard match`);
  // Process match for all tracked players
  if (players.length === 0) {
    throw new Error("No player data available");
  }

  const queueType = parseQueueType(matchData.info.queueId);
  const queue = queueType === "solo" || queueType === "flex" ? queueType : undefined;

  // Build rank map for each player by looking up previous rank and using current as "after"
  const playerRanksMap = new Map<string, { before: Rank | undefined; after: Rank | undefined }>();

  if (queue) {
    await Promise.all(
      players.map(async (player) => {
        const puuid = player.config.league.leagueAccount.puuid;
        const currentRank = player.ranks[queue]; // This is POST-match rank (already fetched by getPlayer)

        // Look up the most recent rank before this match
        const previousRank = await getLatestRankBefore(puuid, queue, matchData.info.gameEndTimestamp);

        // Store this match's rank history
        await saveMatchRankHistory({
          matchId,
          puuid,
          queueType: queue,
          rankBefore: previousRank,
          rankAfter: currentRank,
        });

        playerRanksMap.set(puuid, {
          before: previousRank,
          after: currentRank,
        });
      }),
    );
  }

  // Build CompletedMatch with per-player rank data
  const completedMatch = toMatch(players, matchData, playerRanksMap);

  // Generate AI review (text and optional image) - gated by feature flag and queue type
  let reviewText: string | undefined;
  let reviewImage: Uint8Array | undefined;

  // Check if AI reviews are enabled for any target guild
  const aiReviewsEnabled = isAiReviewEnabledForAnyGuild(targetGuildIds);
  if (!aiReviewsEnabled) {
    logger.info(
      `[generateMatchReport] Skipping AI review - feature not enabled for target guilds: ${targetGuildIds.join(", ")}`,
    );
  }

  const shouldGenerateReview =
    aiReviewsEnabled && (isRankedQueue(completedMatch.queueType) || hasJerred(playersInMatch));
  if (shouldGenerateReview) {
    if (!timelineData) {
      logger.warn(
        `[generateMatchReport] Skipping AI review - timeline data required but not available for match ${matchId}`,
      );
    } else {
      try {
        const review = await generateMatchReview(completedMatch, matchId, matchData, timelineData);
        if (review) {
          reviewText = review.text;
          reviewImage = review.image;
        }
      } catch (error) {
        logger.error(`[generateMatchReport] Error generating AI review:`, error);
        captureError(error, "ai-review-generation", matchId, { queueType: completedMatch.queueType ?? "unknown" });
      }
    }
  } else if (aiReviewsEnabled) {
    logger.info(
      `[generateMatchReport] Skipping AI review - not a ranked queue and Jerred not in match (queueType: ${completedMatch.queueType ?? "unknown"})`,
    );
  }

  // Create Discord message
  const [matchReportAttachment, matchReportEmbed] = await createMatchImage(completedMatch, matchId);

  // Build files array - start with match report image
  const files = [matchReportAttachment];

  // Add AI-generated image if available
  if (reviewImage) {
    // Convert Uint8Array to Buffer for Discord.js type compatibility
    // Using Bun's Buffer (not Node.js) - Discord.js types require Buffer, not Uint8Array
    const aiBuffer = Buffer.from(reviewImage);
    const aiImageAttachment = new AttachmentBuilder(aiBuffer).setName("ai-review.png");
    files.push(aiImageAttachment);
    logger.info(`[generateMatchReport] ✨ Added AI-generated image to message`);
  }

  // Generate completion message
  const playerAliases = playersInMatch.map((p) => p.alias);
  const queueTypeForMessage = completedMatch.queueType ?? "custom";
  const completionMessage = formatGameCompletionMessage(playerAliases, queueTypeForMessage);

  // Combine completion message with review text if available (always include text, even with image)
  let messageContent = completionMessage;
  if (reviewText) {
    messageContent = `${completionMessage}\n\n${reviewText}`;
  }

  return {
    files: files,
    embeds: [matchReportEmbed],
    content: messageContent,
  };
}

/**
 * Fetch timeline data for standard (non-arena) matches
 * Returns undefined for arena matches or if timeline fetch fails
 * Also saves the timeline to S3 for later use (e.g., frontend AI review generation)
 */
async function fetchTimelineIfStandardMatch(
  matchData: RawMatch,
  matchId: MatchId,
  playersInMatch: PlayerConfigEntry[],
): Promise<RawTimeline | undefined> {
  // Don't fetch timeline for arena matches
  if (matchData.info.queueId === 1700) {
    return undefined;
  }

  const firstPlayer = playersInMatch[0];
  if (!firstPlayer) {
    return undefined;
  }

  const playerRegion = firstPlayer.league.leagueAccount.region;
  try {
    logger.info(`[generateMatchReport] 📊 Fetching timeline data for match ${matchId}`);
    const timelineData = await fetchMatchTimeline(matchId, playerRegion);
    if (timelineData) {
      logger.info(
        `[generateMatchReport] ✅ Timeline fetched with ${timelineData.info.frames.length.toString()} frames`,
      );

      // Save timeline to S3 for later use (e.g., frontend AI review generation)
      try {
        const trackedPlayerAliases = playersInMatch.map((p) => p.alias);
        await saveTimelineToS3(timelineData, trackedPlayerAliases);
      } catch (error) {
        logger.error(`[generateMatchReport] Error saving timeline ${matchId} to S3:`, error);
        // Continue processing even if S3 storage fails
      }
    }
    return timelineData;
  } catch (error) {
    logger.error(`[generateMatchReport] ⚠️  Failed to fetch timeline, continuing without it:`, error);
    captureError(error, "timeline-fetch-wrapper", matchId);
    return undefined;
  }
}

/**
 * Options for generating a match report
 */
export type GenerateMatchReportOptions = {
  /** Guild IDs that will receive this report - used for feature flag checks (e.g., AI reviews) */
  targetGuildIds: DiscordGuildId[];
};

/**
 * Generate a match report message for Discord
 *
 * @param matchData - The match data from Riot API
 * @param trackedPlayers - List of player configs to include in the match (should be in the match)
 * @param options - Options including target guild IDs for feature flag checks
 * @returns MessageCreateOptions ready to send to Discord, or undefined if no tracked players found
 */
export async function generateMatchReport(
  matchData: RawMatch,
  trackedPlayers: PlayerConfigEntry[],
  options: GenerateMatchReportOptions,
): Promise<MessageCreateOptions | undefined> {
  const matchId = MatchIdSchema.parse(matchData.metadata.matchId);
  logger.info(`[generateMatchReport] 🎮 Generating report for match ${matchId}`);

  try {
    // Determine which tracked players are in this match
    const playersInMatch = trackedPlayers.filter((player) =>
      matchData.metadata.participants.includes(player.league.leagueAccount.puuid),
    );

    // Save match data to S3 (with tracked player aliases if any)
    try {
      const trackedPlayerAliases = playersInMatch.map((p) => p.alias);
      await saveMatchToS3(matchData, trackedPlayerAliases);
    } catch (error) {
      logger.error(`[generateMatchReport] Error saving match ${matchId} to S3:`, error);
      // Continue processing even if S3 storage fails
    }

    if (playersInMatch.length === 0) {
      logger.info(`[generateMatchReport] ⚠️  No tracked players found in match ${matchId}`);
      return undefined;
    }

    logger.info(
      `[generateMatchReport] 👥 Found ${playersInMatch.length.toString()} tracked player(s) in match: ${playersInMatch.map((p) => p.alias).join(", ")}`,
    );

    // Get full player data with ranks
    const players = await Promise.all(playersInMatch.map((playerConfig) => getPlayer(playerConfig)));

    // Fetch timeline data for standard matches (to provide game progression context for AI reviews)
    const timelineData = await fetchTimelineIfStandardMatch(matchData, matchId, playersInMatch);

    // Process match based on queue type
    return await match<number, Promise<MessageCreateOptions>>(matchData.info.queueId)
      .with(1700, () => processArenaMatch(players, matchData, matchId, playersInMatch))
      .otherwise(() =>
        processStandardMatch({
          players,
          matchData,
          matchId,
          playersInMatch,
          timelineData,
          targetGuildIds: options.targetGuildIds,
        }),
      );
  } catch (error) {
    logErrorDetails(error, matchId, matchData, trackedPlayers);
    throw error;
  }
}<|MERGE_RESOLUTION|>--- conflicted
+++ resolved
@@ -133,22 +133,6 @@
 /** Format a natural language message about who finished the game */
 function formatGameCompletionMessage(playerAliases: string[], queueType: QueueType): string {
   const queueName = queueTypeToDisplayString(queueType);
-<<<<<<< HEAD
-  if (playerAliases.length === 0) {
-    return `Game finished: ${queueName}`;
-  }
-  const first = playerAliases[0];
-  const second = playerAliases[1];
-  if (first !== undefined && playerAliases.length === 1) {
-    return `${first} finished a ${queueName} game`;
-  }
-  if (first !== undefined && second !== undefined && playerAliases.length === 2) {
-    return `${first} and ${second} finished a ${queueName} game`;
-  }
-  const allButLast = playerAliases.slice(0, -1).join(", ");
-  const last = playerAliases.at(-1) ?? "";
-  return `${allButLast}, and ${last} finished a ${queueName} game`;
-=======
   const validAliases = z.array(z.string().min(1)).parse(playerAliases.filter((alias) => alias.trim().length > 0));
 
   if (validAliases.length === 0) {
@@ -169,7 +153,6 @@
   const allButLast = validAliases.slice(0, -1).join(", ");
   const lastAlias = z.string().parse(validAliases[validAliases.length - 1]);
   return `${allButLast}, and ${lastAlias} finished a ${queueName} game`;
->>>>>>> 99053720
 }
 
 /** Create image attachments for Discord message */
@@ -177,17 +160,8 @@
   matchToRender: CompletedMatch | ArenaMatch,
   matchId: MatchId,
 ): Promise<[AttachmentBuilder, EmbedBuilder]> {
-<<<<<<< HEAD
-  let svgData: string;
-  if (matchToRender.queueType === "arena") {
-    svgData = await arenaMatchToSvg(matchToRender);
-  } else {
-    svgData = await matchToSvg(matchToRender);
-  }
-=======
   const svgData =
     matchToRender.queueType === "arena" ? await arenaMatchToSvg(matchToRender) : await matchToSvg(matchToRender);
->>>>>>> 99053720
   const svg = z.string().parse(svgData);
   const image = z.instanceof(Uint8Array).parse(await svgToPng(svg));
 
