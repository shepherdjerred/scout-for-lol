--- conflicted
+++ resolved
@@ -5,8 +5,6 @@
   type Personality,
   type PlayerMetadata,
 } from "@scout-for-lol/data";
-import { readdir } from "node:fs/promises";
-import path from "node:path";
 
 /**
  * In-memory state tracking for balanced reviewer selection.
@@ -97,36 +95,20 @@
 }
 
 /**
- * Discover all available personality basenames in the personalities directory.
- * A personality is available if it has both a .json and .txt file.
- * Excludes "generic" from the list as it's not meant for random selection.
- */
-async function discoverAvailablePersonalities(): Promise<string[]> {
-  const personalitiesDir = `${PROMPTS_DIR}/personalities`;
-  const files = await readdir(personalitiesDir);
-
-  // Group files by basename (without extension)
-  const filesByBasename = new Map<string, Set<string>>();
-  for (const file of files) {
-    const ext = path.extname(file);
-    if (ext === ".json" || ext === ".txt") {
-      const basename = path.basename(file, ext);
-      const existing = filesByBasename.get(basename) ?? new Set();
-      existing.add(ext);
-      filesByBasename.set(basename, existing);
-    }
-  }
-
-  // Filter to only include personalities with both .json and .txt files
-  // Exclude "generic" as it's not meant for random selection
-  const availablePersonalities: string[] = [];
-  for (const [basename, extensions] of filesByBasename) {
-    if (basename !== "generic" && extensions.has(".json") && extensions.has(".txt")) {
-      availablePersonalities.push(basename);
-    }
-  }
-
-  return availablePersonalities.sort();
+ * Select a random personality prompt using balanced pseudo-random selection.
+ * All reviewers with complete data (metadata + instructions + style card) are included.
+ * The algorithm ensures no reviewer is selected too often or too seldom.
+ */
+export async function selectRandomPersonality(): Promise<Personality> {
+  const personalities = await listValidPersonalities();
+  const selectedPersonality = selectBalancedReviewer(personalities);
+
+  console.log(
+    `[selectRandomPersonality] Selected: ${selectedPersonality.filename}, ` +
+      `usage counts: ${JSON.stringify(Object.fromEntries(reviewerUsageCount))}`,
+  );
+
+  return selectedPersonality;
 }
 
 /**
@@ -134,26 +116,25 @@
  * Prioritizes reviewers who have been selected fewer times to ensure
  * fair distribution across all available reviewers.
  */
-function selectBalancedReviewer(availablePersonalities: string[]): string {
+function selectBalancedReviewer(availablePersonalities: Personality[]): Personality {
   if (availablePersonalities.length === 0) {
     throw new Error("No personalities available for selection");
   }
 
   // Initialize usage counts for new personalities
   for (const personality of availablePersonalities) {
-    if (!reviewerUsageCount.has(personality)) {
-      reviewerUsageCount.set(personality, 0);
+    const key = personality.filename ?? personality.metadata.name;
+    if (!reviewerUsageCount.has(key)) {
+      reviewerUsageCount.set(key, 0);
     }
   }
 
   // Find the minimum usage count among available personalities
-  const usageCounts = availablePersonalities.map((p) => reviewerUsageCount.get(p) ?? 0);
-  const minUsage = Math.min(...usageCounts);
+  const getUsageCount = (p: Personality) => reviewerUsageCount.get(p.filename ?? p.metadata.name) ?? 0;
+  const minUsage = Math.min(...availablePersonalities.map(getUsageCount));
 
   // Get all personalities that have the minimum usage count
-  const leastUsedPersonalities = availablePersonalities.filter(
-    (p) => (reviewerUsageCount.get(p) ?? 0) === minUsage
-  );
+  const leastUsedPersonalities = availablePersonalities.filter((p) => getUsageCount(p) === minUsage);
 
   // Randomly select from the least used personalities
   const randomIndex = Math.floor(Math.random() * leastUsedPersonalities.length);
@@ -164,24 +145,10 @@
   }
 
   // Increment the usage count for the selected personality
-  reviewerUsageCount.set(selected, (reviewerUsageCount.get(selected) ?? 0) + 1);
+  const key = selected.filename ?? selected.metadata.name;
+  reviewerUsageCount.set(key, (reviewerUsageCount.get(key) ?? 0) + 1);
 
   return selected;
-}
-
-/**
- * Select a random personality prompt using balanced pseudo-random selection.
- * All reviewers with both .json and .txt files are included in the pool.
- * The algorithm ensures no reviewer is selected too often or too seldom.
- */
-export async function selectRandomPersonality(): Promise<Personality> {
-<<<<<<< HEAD
-  const personalities = await listValidPersonalities();
-  const pick = personalities[Math.floor(Math.random() * personalities.length)];
-  if (!pick) {
-    throw new Error("No personalities available with complete data.");
-  }
-  return pick;
 }
 
 let cachedPersonalities: Personality[] | null = null;
@@ -224,17 +191,6 @@
 
   cachedPersonalities = valid;
   return valid;
-=======
-  const availablePersonalities = await discoverAvailablePersonalities();
-  const selectedBasename = selectBalancedReviewer(availablePersonalities);
-
-  console.log(
-    `[selectRandomPersonality] Selected: ${selectedBasename}, ` +
-      `usage counts: ${JSON.stringify(Object.fromEntries(reviewerUsageCount))}`
-  );
-
-  return loadPersonality(selectedBasename);
->>>>>>> 76e59707
 }
 
 /**
