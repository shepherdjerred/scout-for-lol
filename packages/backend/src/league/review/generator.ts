--- conflicted
+++ resolved
@@ -77,6 +77,7 @@
   openaiClient: OpenAI;
   match: CompletedMatch | ArenaMatch;
   curatedData?: CuratedMatchData;
+  personalityImageHints?: string[];
 };
 
 type ArtGenerationResult = {
@@ -85,8 +86,18 @@
 };
 
 async function generateArtAndImage(params: ArtGenerationParams): Promise<ArtGenerationResult> {
-  const { reviewText, style, themes, matchId, queueType, trackedPlayerAliases, openaiClient, match, curatedData } =
-    params;
+  const {
+    reviewText,
+    style,
+    themes,
+    matchId,
+    queueType,
+    trackedPlayerAliases,
+    openaiClient,
+    match,
+    curatedData,
+    personalityImageHints,
+  } = params;
 
   const artPrompt = await generateArtPromptFromReview({
     reviewText,
@@ -96,6 +107,7 @@
     queueType,
     trackedPlayerAliases,
     openaiClient,
+    ...(personalityImageHints !== undefined && { personalityImageHints }),
   });
 
   const reviewImage = await generateReviewImageBackend({
@@ -438,15 +450,7 @@
     queueType,
     trackedPlayerAliases,
     openaiClient,
-<<<<<<< HEAD
-=======
     personalityImageHints,
-  });
-
-  const reviewImage = await generateReviewImageBackend({
-    reviewText,
-    artPrompt: artPrompt ?? reviewText,
->>>>>>> 1927dc82
     match,
     ...(curatedData !== undefined && { curatedData }),
   });
