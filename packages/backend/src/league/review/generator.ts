import {
  type MatchDto,
  type TimelineDto,
  generateReviewText,
  generateReviewImage,
  type ArenaMatch,
  type CompletedMatch,
  type MatchId,
  selectRandomStyleAndTheme,
  curateMatchData,
  type CuratedMatchData,
  type ReviewTextMetadata,
} from "@scout-for-lol/data";
import OpenAI from "openai";
import { GoogleGenerativeAI } from "@google/generative-ai";
import { z } from "zod";
import config from "@scout-for-lol/backend/configuration.js";
import {
  saveAIReviewImageToS3,
  saveAIReviewTextToS3,
<<<<<<< HEAD
  saveAIReviewRequestToS3,
=======
  saveTimelineSummaryToS3,
>>>>>>> 5c4be521
} from "@scout-for-lol/backend/storage/s3.js";
import {
  loadPromptFile,
  selectRandomPersonality,
  loadPlayerMetadata,
  getLaneContext,
} from "@scout-for-lol/backend/league/review/prompts.js";

const AI_IMAGES_DIR = `${import.meta.dir}/ai-images`;

/**
 * Initialize OpenAI client if API key is configured
 */
function getOpenAIClient(): OpenAI | undefined {
  if (!config.openaiApiKey) {
    return undefined;
  }
  return new OpenAI({ apiKey: config.openaiApiKey });
}

/**
 * Initialize Gemini client if API key is configured
 */
function getGeminiClient(): GoogleGenerativeAI | undefined {
  if (!config.geminiApiKey) {
    return undefined;
  }
  return new GoogleGenerativeAI(config.geminiApiKey);
}

const TIMELINE_SUMMARY_PROMPT = `You are a League of Legends analyst. Analyze this raw match timeline data from the Riot API and provide a concise summary of how the game unfolded.

The timeline contains frames with events like CHAMPION_KILL, ELITE_MONSTER_KILL (dragons, baron, herald), BUILDING_KILL (towers, inhibitors), and participantFrames showing gold/level progression.

Focus on:
- Early game: First blood, early kills, lane advantages
- Mid game: Dragon/Herald takes, tower pushes, gold leads
- Late game: Baron takes, team fights, game-ending plays
- Notable momentum swings or comeback moments

Keep the summary factual and under 300 words. Use champion names when describing kills/events.

Raw timeline JSON:
`;

/**
 * Summarize raw timeline data using OpenAI
 *
 * Sends the raw timeline JSON directly to OpenAI for summarization.
 * The AI extracts key events and creates a narrative summary.
 * Saves both the request and response to S3 for debugging/analysis.
 */
async function summarizeTimeline(timelineDto: TimelineDto, matchId: MatchId): Promise<string | undefined> {
  const client = getOpenAIClient();
  if (!client) {
    console.log("[summarizeTimeline] OpenAI API key not configured, skipping timeline summary");
    return undefined;
  }

  try {
    // Send the raw timeline JSON directly
    const timelineJson = JSON.stringify(timelineDto, null, 2);
    const fullPrompt = TIMELINE_SUMMARY_PROMPT + timelineJson;

    console.log("[summarizeTimeline] Calling OpenAI to summarize timeline...");
    console.log(`[summarizeTimeline] Timeline JSON size: ${timelineJson.length.toString()} chars`);
    const startTime = Date.now();

    const response = await client.chat.completions.create({
      model: "gpt-4o-mini", // Use a faster/cheaper model for summarization
      messages: [
        {
          role: "user",
          content: fullPrompt,
        },
      ],
      max_completion_tokens: 2000,
      temperature: 0.3, // Lower temperature for more factual output
    });

    const duration = Date.now() - startTime;
    console.log(`[summarizeTimeline] OpenAI response received in ${duration.toString()}ms`);

    const content = response.choices[0]?.message.content;
    if (!content) {
      console.log("[summarizeTimeline] No content in OpenAI response");
      return undefined;
    }

    const summary = content.trim();
    console.log(`[summarizeTimeline] Generated summary (${summary.length.toString()} chars)`);

    // Save request and response to S3
    try {
      await saveTimelineSummaryToS3({
        matchId,
        timelineDto,
        prompt: TIMELINE_SUMMARY_PROMPT,
        summary,
        durationMs: duration,
      });
    } catch (s3Error) {
      console.error("[summarizeTimeline] Failed to save to S3:", s3Error);
      // Continue even if S3 save fails
    }

    return summary;
  } catch (error) {
    console.error("[summarizeTimeline] Error summarizing timeline:", error);
    return undefined;
  }
}

/**
 * Generate an AI-powered image from review text using Gemini (backend wrapper)
 */
async function generateReviewImageBackend(params: {
  reviewText: string;
  match: CompletedMatch | ArenaMatch;
  matchId: MatchId;
  queueType: string;
  style: string;
  themes: string[];
  curatedData?: CuratedMatchData;
}): Promise<Uint8Array | undefined> {
  const { reviewText, match, matchId, queueType, style, themes, curatedData } = params;
  const client = getGeminiClient();
  if (!client) {
    console.log("[generateReviewImage] Gemini API key not configured, skipping image generation");
    return undefined;
  }

  try {
    const isMashup = themes.length > 1;

    console.log(`[generateReviewImage] Using art style: ${style}`);
    if (isMashup) {
      console.log(`[generateReviewImage] MASHUP! Themes: ${themes.join(" meets ")}`);
    } else {
      const firstTheme = themes[0];
      console.log(`[generateReviewImage] Using theme: ${firstTheme ?? "unknown"}`);
    }
    console.log("[generateReviewImage] Calling Gemini API to generate image...");

    // Log match structure before serialization for Gemini
    console.log(`[debug][generateReviewImage] About to serialize match for Gemini API`);
    if (match.queueType !== "arena") {
      console.log(`[debug][generateReviewImage] Match has ${match.players.length.toString()} player(s)`);
      for (let i = 0; i < match.players.length; i++) {
        const playerObj = match.players[i];
        if (!playerObj) {
          continue;
        }
        console.log(
          `[debug][generateReviewImage] Match.players[${i.toString()}] keys before JSON.stringify:`,
          Object.keys(playerObj),
        );
        if ("puuid" in playerObj) {
          console.error(
            `[debug][generateReviewImage] ⚠️  ERROR: Match.players[${i.toString()}] has puuid field before JSON.stringify!`,
            playerObj,
          );
        }
      }
    }

    const matchDataJson = JSON.stringify(
      curatedData ? { processedMatch: match, detailedStats: curatedData } : match,
      null,
      2,
    );

    // Call shared image generation function
    const result = await generateReviewImage({
      reviewText,
      artStyle: style,
      artTheme: themes[0] ?? "League of Legends gameplay",
      ...(themes[1] !== undefined ? { secondArtTheme: themes[1] } : {}),
      matchData: matchDataJson,
      geminiClient: client,
      model: "gemini-3-pro-image-preview",
      timeoutMs: 60_000,
    });

    console.log(`[generateReviewImage] Gemini API call completed in ${result.metadata.imageDurationMs.toString()}ms`);

    // Decode base64 to Uint8Array
    const binaryString = atob(result.imageData);
    const buffer = new Uint8Array(binaryString.length);
    for (let i = 0; i < binaryString.length; i++) {
      buffer[i] = binaryString.charCodeAt(i);
    }
    console.log("[generateReviewImage] Successfully generated image");

    // Save to local filesystem for debugging
    try {
      const filepath = `${AI_IMAGES_DIR}/ai-review-${new Date().toISOString().replace(/[:.]/g, "-")}.png`;
      await Bun.write(filepath, buffer);
      console.log(`[generateReviewImage] Saved image to: ${filepath}`);
    } catch (fsError: unknown) {
      console.error("[generateReviewImage] Failed to save image to filesystem:", fsError);
    }

    // Upload to S3
    try {
      const trackedPlayerAliases = match.players.map((p) => p.playerConfig.alias);
      await saveAIReviewImageToS3(matchId, buffer, queueType, trackedPlayerAliases);
    } catch (s3Error: unknown) {
      console.error("[generateReviewImage] Failed to save image to S3:", s3Error);
      // Continue even if S3 upload fails
    }

    return buffer;
  } catch (error) {
    // Validate error structure with Zod
    const ErrorSchema = z.object({
      message: z.string(),
    });
    const result = ErrorSchema.safeParse(error);

    if (result.success && result.data.message.includes("timed out")) {
      console.error("[generateReviewImage] Gemini API call timed out - request took too long");
    } else {
      console.error("[generateReviewImage] Error generating image:", error);
    }
    return undefined;
  }
}

/**
 * Metadata about the generated review
 */
export type ReviewMetadata = {
  reviewerName: string;
  playerName: string;
  style?: string;
  themes?: string[];
};

/**
 * Generate an AI-powered review using OpenAI (backend wrapper)
 */
async function generateAIReview(
  match: CompletedMatch | ArenaMatch,
  curatedData?: CuratedMatchData,
): Promise<{ review: string; metadata: ReviewMetadata; textMetadata: ReviewTextMetadata } | undefined> {
  const client = getOpenAIClient();
  if (!client) {
    console.log("[generateAIReview] OpenAI API key not configured, skipping AI review");
    return undefined;
  }

  try {
    // Get personality and base prompt template
    const personality = await selectRandomPersonality();
    const basePromptTemplate = await loadPromptFile("base.txt");

    console.log(`[generateAIReview] Selected personality: ${personality.filename}`);

    // Select a random player from the match (for multi-player tracked games)
    const playerIndex = Math.floor(Math.random() * match.players.length);
    const player = match.players[playerIndex];
    console.log(
      `[generateAIReview] Selected player ${(playerIndex + 1).toString()}/${match.players.length.toString()}: ${player?.playerConfig.alias ?? "unknown"}`,
    );

    // Get lane context
    const lane = match.queueType === "arena" ? undefined : player && "lane" in player ? player.lane : undefined;
    const laneContextInfo = await getLaneContext(lane);
    console.log(`[generateAIReview] Selected lane context: ${laneContextInfo.filename}`);

    // Get player metadata
    const playerName = player?.playerConfig.alias;
    if (!playerName) {
      console.log("[generateAIReview] No player name found");
      return undefined;
    }
    const playerMeta = await loadPlayerMetadata(playerName);

    console.log("[generateAIReview] Calling OpenAI API...");

    // Call shared review text generation function
    const result = await generateReviewText({
      match,
      personality,
      basePromptTemplate,
      laneContext: laneContextInfo.content,
      playerMetadata: playerMeta,
      openaiClient: client,
      model: "gpt-5",
      maxTokens: 25000,
      curatedData,
      playerIndex,
    });

    console.log("[generateAIReview] Successfully generated AI review");
    return {
      review: result.text,
      metadata: {
        reviewerName: result.metadata.reviewerName,
        playerName: result.metadata.playerName,
      },
      textMetadata: result.metadata,
    };
  } catch (error) {
    console.error("[generateAIReview] Error generating AI review:", error);
    return undefined;
  }
}

/**
 * Generates a post-game review for a player's performance with optional AI-generated image.
 * @param match - The completed match data (regular or arena)
 * @param matchId - The match ID for S3 storage
 * @param rawMatchData - Optional raw match data from Riot API for detailed stats
 * @param timelineData - Optional timeline data from Riot API for game progression context
 * @returns A promise that resolves to an object with review text, optional image, and metadata, or undefined if API keys are not configured
 */
export async function generateMatchReview(
  match: CompletedMatch | ArenaMatch,
  matchId: MatchId,
  rawMatchData?: MatchDto,
  timelineData?: TimelineDto,
): Promise<{ text: string; image?: Uint8Array; metadata?: ReviewMetadata } | undefined> {
  console.log(`[debug][generateMatchReview] Received match for ${matchId}`);
  console.log(
    `[debug][generateMatchReview] Match type: ${match.queueType === "arena" ? "ArenaMatch" : "CompletedMatch"}`,
  );
  if (timelineData) {
    console.log(
      `[debug][generateMatchReview] Timeline data available with ${timelineData.info.frames.length.toString()} frames`,
    );
  }
  if (match.queueType !== "arena") {
    console.log(`[debug][generateMatchReview] Match has ${match.players.length.toString()} player(s)`);
    for (let i = 0; i < match.players.length; i++) {
      const playerObj = match.players[i];
      if (!playerObj) {
        continue;
      }
      console.log(`[debug][generateMatchReview] Match.players[${i.toString()}] keys:`, Object.keys(playerObj));
      if ("puuid" in playerObj) {
        console.error(
          `[debug][generateMatchReview] ⚠️  ERROR: Match.players[${i.toString()}] has puuid field!`,
          playerObj,
        );
      }
    }
  }

  // Curate the raw match data if provided (including timeline if available)
  let curatedData = rawMatchData ? await curateMatchData(rawMatchData, timelineData) : undefined;
  if (curatedData?.timeline) {
    console.log(
      `[debug][generateMatchReview] Curated timeline with ${curatedData.timeline.keyEvents.length.toString()} key events`,
    );
  }

  // Generate timeline summary if we have timeline data
  if (timelineData && curatedData) {
    const timelineSummary = await summarizeTimeline(timelineData, matchId);
    if (timelineSummary) {
      console.log(`[debug][generateMatchReview] Generated timeline summary`);
      curatedData = { ...curatedData, timelineSummary };
    }
  }

  // Try to generate AI review
  const aiReviewResult = await generateAIReview(match, curatedData);

  if (!aiReviewResult) {
    console.log("[generateMatchReview] OpenAI API key not configured, skipping review generation");
    return undefined;
  }

  const { review: reviewText, metadata, textMetadata } = aiReviewResult;

  // Save review text and request data to S3
  const queueType = match.queueType === "arena" ? "arena" : (match.queueType ?? "unknown");
  const trackedPlayerAliases = match.players.map((p) => p.playerConfig.alias);

  try {
    await saveAIReviewTextToS3(matchId, reviewText, queueType, trackedPlayerAliases);
  } catch (error) {
    console.error("[generateMatchReview] Failed to save review text to S3:", error);
    // Continue even if S3 upload fails
  }

  // Save the AI request data (prompts and parameters) to S3
  try {
    await saveAIReviewRequestToS3(matchId, textMetadata, queueType, trackedPlayerAliases);
  } catch (error) {
    console.error("[generateMatchReview] Failed to save AI request to S3:", error);
    // Continue even if S3 upload fails
  }

  // Generate AI image from the review text (only if we have a real AI review)
  const { style, themes } = selectRandomStyleAndTheme();

  // Add style and theme to metadata
  const fullMetadata: ReviewMetadata = {
    ...metadata,
    style,
    themes,
  };

  const reviewImage = await generateReviewImageBackend({
    reviewText,
    match,
    matchId,
    queueType,
    style,
    themes,
    ...(curatedData !== undefined && { curatedData }),
  });

  if (reviewImage) {
    return {
      text: reviewText,
      image: reviewImage,
      metadata: fullMetadata,
    };
  }

  return {
    text: reviewText,
    metadata: fullMetadata,
  };
}<|MERGE_RESOLUTION|>--- conflicted
+++ resolved
@@ -18,11 +18,8 @@
 import {
   saveAIReviewImageToS3,
   saveAIReviewTextToS3,
-<<<<<<< HEAD
   saveAIReviewRequestToS3,
-=======
   saveTimelineSummaryToS3,
->>>>>>> 5c4be521
 } from "@scout-for-lol/backend/storage/s3.js";
 import {
   loadPromptFile,
