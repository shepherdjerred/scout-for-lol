--- conflicted
+++ resolved
@@ -1,8 +1,4 @@
-<<<<<<< HEAD
-import type { MatchId, MatchDto, ReviewTextMetadata } from "@scout-for-lol/data";
-=======
-import type { MatchId, MatchDto, TimelineDto } from "@scout-for-lol/data";
->>>>>>> 5c4be521
+import type { MatchId, MatchDto, ReviewTextMetadata, TimelineDto } from "@scout-for-lol/data";
 import { MatchIdSchema } from "@scout-for-lol/data";
 import { saveToS3 } from "@scout-for-lol/backend/storage/s3-helpers.js";
 
@@ -193,7 +189,6 @@
   });
 }
 
-<<<<<<< HEAD
 /**
  * Save an AI review request (prompts and parameters) to S3 storage
  * @param matchId The match ID
@@ -251,7 +246,10 @@
       queueType,
       model: textMetadata.openaiRequestParams?.model,
       maxTokens: textMetadata.openaiRequestParams?.max_completion_tokens,
-=======
+    },
+  });
+}
+
 type TimelineSummaryS3Params = {
   matchId: MatchId;
   timelineDto: TimelineDto;
@@ -327,7 +325,6 @@
     additionalLogDetails: {
       durationMs,
       summaryLength: summary.length,
->>>>>>> 5c4be521
     },
   });
 }