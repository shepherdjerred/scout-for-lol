--- conflicted
+++ resolved
@@ -17,11 +17,8 @@
 import { noFunctionOverloads } from "./eslint-rules/no-function-overloads";
 import { noParentImports } from "./eslint-rules/no-parent-imports";
 import { noTypeGuards } from "./eslint-rules/no-type-guards";
-<<<<<<< HEAD
 import { preferAsyncAwait } from "./eslint-rules/prefer-async-await";
-=======
 import { noDtoNaming } from "./eslint-rules/no-dto-naming";
->>>>>>> 33c4dc2f
 import * as importPlugin from "eslint-plugin-import";
 import * as regexpPlugin from "eslint-plugin-regexp";
 import * as eslintComments from "@eslint-community/eslint-plugin-eslint-comments";
@@ -57,11 +54,8 @@
     "no-function-overloads": noFunctionOverloads,
     "no-parent-imports": noParentImports,
     "no-type-guards": noTypeGuards,
-<<<<<<< HEAD
     "prefer-async-await": preferAsyncAwait,
-=======
     "no-dto-naming": noDtoNaming,
->>>>>>> 33c4dc2f
   },
 };
 
@@ -275,11 +269,8 @@
       "custom-rules/no-function-overloads": "error",
       "custom-rules/no-parent-imports": "error",
       "custom-rules/no-type-guards": "error",
-<<<<<<< HEAD
       "custom-rules/prefer-async-await": "error",
-=======
       "custom-rules/no-dto-naming": "error",
->>>>>>> 33c4dc2f
     },
   },
   // Dagger index.ts - Dagger module API can have many parameters for external interface
