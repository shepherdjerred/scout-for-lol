--- conflicted
+++ resolved
@@ -35,10 +35,7 @@
     "@types/bun": "^1.2.18",
     "@types/eslint-plugin-jsx-a11y": "^6.10.1",
     "@types/node": "^24.10.1",
-<<<<<<< HEAD
-=======
     "@types/react": "^19.1.13",
->>>>>>> 704e34df
     "@typescript-eslint/rule-tester": "^8.48.0",
     "@typescript-eslint/utils": "^8.46.0",
     "bun-types": "latest",
@@ -101,15 +98,12 @@
     ],
     "*.{ts,tsx,js,jsx}": "bun run scripts/check-suppressions.ts"
   },
-<<<<<<< HEAD
-=======
   "dependencies": {
     "@google/generative-ai": "^0.24.0",
     "openai": "^6.9.1",
     "react": "^19.1.1",
     "zod": "^4.0.0"
   },
->>>>>>> 704e34df
   "patchedDependencies": {
     "satori@0.18.3": "patches/satori@0.18.3.patch"
   }
